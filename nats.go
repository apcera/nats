--- conflicted
+++ resolved
@@ -2768,7 +2768,7 @@
 		nc.bw.doneWithPending()
 
 		// This is where we are truly connected.
-		nc.changeConnStatus(CONNECTED)
+		nc.status = CONNECTED
 
 		// If we are here with a retry on failed connect, indicate that the
 		// initial connect is now complete.
@@ -5012,7 +5012,7 @@
 func (nc *Conn) close(status Status, doCBs bool, err error) {
 	nc.mu.Lock()
 	if nc.isClosed() {
-		nc.changeConnStatus(CLOSED)
+		nc.status = status
 		nc.mu.Unlock()
 		return
 	}
@@ -5465,12 +5465,6 @@
 	return nc.info.CID, nil
 }
 
-<<<<<<< HEAD
-// RegisterStatusChangeListener registers a channel waiting for a specific status change event.
-// Status change events are non-blocking - if no receiver is waiting for the status change,
-// it will not be sent on the channel. Closed channels are ignored.
-func (nc *Conn) RegisterStatusChangeListener(status Status, ch chan Status) {
-=======
 // StatusChanged returns a channel on which given list of connection status changes will be reported.
 // If no statuses are provided, defaults will be used: CONNECTED, RECONNECTING, DISCONNECTED, CLOSED.
 func (nc *Conn) StatusChanged(statuses ...Status) chan Status {
@@ -5488,7 +5482,6 @@
 // Status change events are non-blocking - if no receiver is waiting for the status change,
 // it will not be sent on the channel. Closed channels are ignored.
 func (nc *Conn) registerStatusChangeListener(status Status, ch chan Status) {
->>>>>>> e17cf6a2
 	nc.mu.Lock()
 	defer nc.mu.Unlock()
 	if nc.statListeners == nil {
