// Copyright 2012-2023 The NATS Authors
// Licensed under the Apache License, Version 2.0 (the "License");
// you may not use this file except in compliance with the License.
// You may obtain a copy of the License at
//
// http://www.apache.org/licenses/LICENSE-2.0
//
// Unless required by applicable law or agreed to in writing, software
// distributed under the License is distributed on an "AS IS" BASIS,
// WITHOUT WARRANTIES OR CONDITIONS OF ANY KIND, either express or implied.
// See the License for the specific language governing permissions and
// limitations under the License.

package nats

////////////////////////////////////////////////////////////////////////////////
// Package scoped specific tests here..
////////////////////////////////////////////////////////////////////////////////

import (
	"bufio"
	"bytes"
	"encoding/json"
	"errors"
	"fmt"
	"net"
	"net/http"
	"os"
	"reflect"
	"regexp"
	"runtime"
	"strconv"
	"strings"
	"sync"
	"sync/atomic"
	"testing"
	"time"

	"github.com/nats-io/nkeys"
)

func TestVersion(t *testing.T) {
	// Semantic versioning
	verRe := regexp.MustCompile(`\d+.\d+.\d+(-\S+)?`)
	if !verRe.MatchString(Version) {
		t.Fatalf("Version not compatible with semantic versioning: %q", Version)
	}
}

// Dumb wait program to sync on callbacks, etc... Will timeout
func Wait(ch chan bool) error {
	return WaitTime(ch, 5*time.Second)
}

func WaitTime(ch chan bool, timeout time.Duration) error {
	select {
	case <-ch:
		return nil
	case <-time.After(timeout):
	}
	return errors.New("timeout")
}

func stackFatalf(t *testing.T, f string, args ...interface{}) {
	lines := make([]string, 0, 32)
	msg := fmt.Sprintf(f, args...)
	lines = append(lines, msg)

	// Generate the Stack of callers: Skip us and verify* frames.
	for i := 1; true; i++ {
		_, file, line, ok := runtime.Caller(i)
		if !ok {
			break
		}
		msg := fmt.Sprintf("%d - %s:%d", i, file, line)
		lines = append(lines, msg)
	}
	t.Fatalf("%s", strings.Join(lines, "\n"))
}

// Check the error channel for an error and if one is present,
// calls t.Fatal(e.Error()). Note that this supports tests that
// send nil to the error channel and so report error only if
// e is != nil.
func checkErrChannel(t *testing.T, errCh chan error) {
	t.Helper()
	select {
	case e := <-errCh:
		if e != nil {
			t.Fatal(e.Error())
		}
	default:
	}
}

func TestVersionMatchesTag(t *testing.T) {
	tag := os.Getenv("TRAVIS_TAG")
	if tag == "" {
		t.SkipNow()
	}
	// We expect a tag of the form vX.Y.Z. If that's not the case,
	// we need someone to have a look. So fail if first letter is not
	// a `v`
	if tag[0] != 'v' {
		t.Fatalf("Expect tag to start with `v`, tag is: %s", tag)
	}
	// Strip the `v` from the tag for the version comparison.
	if Version != tag[1:] {
		t.Fatalf("Version (%s) does not match tag (%s)", Version, tag[1:])
	}
}

func TestExpandPath(t *testing.T) {
	if runtime.GOOS == "windows" {
		origUserProfile := os.Getenv("USERPROFILE")
		origHomeDrive, origHomePath := os.Getenv("HOMEDRIVE"), os.Getenv("HOMEPATH")
		defer func() {
			os.Setenv("USERPROFILE", origUserProfile)
			os.Setenv("HOMEDRIVE", origHomeDrive)
			os.Setenv("HOMEPATH", origHomePath)
		}()

		cases := []struct {
			path        string
			userProfile string
			homeDrive   string
			homePath    string

			wantPath string
			wantErr  bool
		}{
			// Missing HOMEDRIVE and HOMEPATH.
			{path: "/Foo/Bar", userProfile: `C:\Foo\Bar`, wantPath: "/Foo/Bar"},
			{path: "Foo/Bar", userProfile: `C:\Foo\Bar`, wantPath: "Foo/Bar"},
			{path: "~/Fizz", userProfile: `C:\Foo\Bar`, wantPath: `C:\Foo\Bar\Fizz`},

			// Missing USERPROFILE.
			{path: "~/Fizz", homeDrive: "X:", homePath: `\Foo\Bar`, wantPath: `X:\Foo\Bar\Fizz`},

			// Set all environment variables. HOMEDRIVE and HOMEPATH take
			// precedence.
			{path: "~/Fizz", userProfile: `C:\Foo\Bar`,
				homeDrive: "X:", homePath: `\Foo\Bar`, wantPath: `X:\Foo\Bar\Fizz`},

			// Missing all environment variables.
			{path: "~/Fizz", wantErr: true},
		}
		for i, c := range cases {
			t.Run(fmt.Sprintf("windows case %d", i), func(t *testing.T) {
				os.Setenv("USERPROFILE", c.userProfile)
				os.Setenv("HOMEDRIVE", c.homeDrive)
				os.Setenv("HOMEPATH", c.homePath)

				gotPath, err := expandPath(c.path)
				if !c.wantErr && err != nil {
					t.Fatalf("unexpected error: got=%v; want=%v", err, nil)
				} else if c.wantErr && err == nil {
					t.Fatalf("unexpected success: got=%v; want=%v", nil, "err")
				}

				if gotPath != c.wantPath {
					t.Fatalf("unexpected path: got=%v; want=%v", gotPath, c.wantPath)
				}
			})
		}

		return
	}

	// Unix tests

	origHome := os.Getenv("HOME")
	defer os.Setenv("HOME", origHome)

	cases := []struct {
		path    string
		home    string
		testEnv string

		wantPath string
		wantErr  bool
	}{
		{path: "/foo/bar", home: "/fizz/buzz", wantPath: "/foo/bar"},
		{path: "foo/bar", home: "/fizz/buzz", wantPath: "foo/bar"},
		{path: "~/fizz", home: "/foo/bar", wantPath: "/foo/bar/fizz"},
		{path: "$HOME/fizz", home: "/foo/bar", wantPath: "/foo/bar/fizz"},

		// missing HOME env var
		{path: "~/fizz", wantErr: true},
	}
	for i, c := range cases {
		t.Run(fmt.Sprintf("unix case %d", i), func(t *testing.T) {
			os.Setenv("HOME", c.home)

			gotPath, err := expandPath(c.path)
			if !c.wantErr && err != nil {
				t.Fatalf("unexpected error: got=%v; want=%v", err, nil)
			} else if c.wantErr && err == nil {
				t.Fatalf("unexpected success: got=%v; want=%v", nil, "err")
			}

			if gotPath != c.wantPath {
				t.Fatalf("unexpected path: got=%v; want=%v", gotPath, c.wantPath)
			}
		})
	}
}

////////////////////////////////////////////////////////////////////////////////
// Reconnect tests
////////////////////////////////////////////////////////////////////////////////

const TEST_PORT = 8368

var reconnectOpts = Options{
	Url:            fmt.Sprintf("nats://127.0.0.1:%d", TEST_PORT),
	AllowReconnect: true,
	MaxReconnect:   10,
	ReconnectWait:  100 * time.Millisecond,
	Timeout:        DefaultTimeout,
}

////////////////////////////////////////////////////////////////////////////////
// ServerPool tests
////////////////////////////////////////////////////////////////////////////////

var testServers = []string{
	"nats://localhost:1222",
	"nats://localhost:1223",
	"nats://localhost:1224",
	"nats://localhost:1225",
	"nats://localhost:1226",
	"nats://localhost:1227",
	"nats://localhost:1228",
}

func TestSimplifiedURLs(t *testing.T) {
	for _, test := range []struct {
		name     string
		servers  []string
		expected []string
	}{
		{
			"nats",
			[]string{
				"nats://host1:1234",
				"nats://host2:",
				"nats://host3",
				"host4:1234",
				"host5:",
				"host6",
				"nats://[1:2:3:4]:1234",
				"nats://[5:6:7:8]:",
				"nats://[9:10:11:12]",
				"[13:14:15:16]:",
				"[17:18:19:20]:1234",
			},
			[]string{
				"nats://host1:1234",
				"nats://host2:4222",
				"nats://host3:4222",
				"nats://host4:1234",
				"nats://host5:4222",
				"nats://host6:4222",
				"nats://[1:2:3:4]:1234",
				"nats://[5:6:7:8]:4222",
				"nats://[9:10:11:12]:4222",
				"nats://[13:14:15:16]:4222",
				"nats://[17:18:19:20]:1234",
			},
		},
		{
			"ws",
			[]string{
				"ws://host1:1234",
				"ws://host2:",
				"ws://host3",
				"ws://[1:2:3:4]:1234",
				"ws://[5:6:7:8]:",
				"ws://[9:10:11:12]",
			},
			[]string{
				"ws://host1:1234",
				"ws://host2:80",
				"ws://host3:80",
				"ws://[1:2:3:4]:1234",
				"ws://[5:6:7:8]:80",
				"ws://[9:10:11:12]:80",
			},
		},
		{
			"wss",
			[]string{
				"wss://host1:1234",
				"wss://host2:",
				"wss://host3",
				"wss://[1:2:3:4]:1234",
				"wss://[5:6:7:8]:",
				"wss://[9:10:11:12]",
			},
			[]string{
				"wss://host1:1234",
				"wss://host2:443",
				"wss://host3:443",
				"wss://[1:2:3:4]:1234",
				"wss://[5:6:7:8]:443",
				"wss://[9:10:11:12]:443",
			},
		},
	} {
		t.Run(test.name, func(t *testing.T) {
			opts := GetDefaultOptions()
			opts.NoRandomize = true
			opts.Servers = test.servers

			nc := &Conn{Opts: opts}
			if err := nc.setupServerPool(); err != nil {
				t.Fatalf("Problem setting up Server Pool: %v\n", err)
			}
			// Check server pool directly
			for i, u := range nc.srvPool {
				if u.url.String() != test.expected[i] {
					t.Fatalf("Expected url %q, got %q", test.expected[i], u.url.String())
				}
			}
		})
	}
}

func TestServersRandomize(t *testing.T) {
	opts := GetDefaultOptions()
	opts.Servers = testServers
	nc := &Conn{Opts: opts}
	if err := nc.setupServerPool(); err != nil {
		t.Fatalf("Problem setting up Server Pool: %v\n", err)
	}
	// Build []string from srvPool
	clientServers := []string{}
	for _, s := range nc.srvPool {
		clientServers = append(clientServers, s.url.String())
	}
	// In theory this could happen..
	if reflect.DeepEqual(testServers, clientServers) {
		t.Fatalf("ServerPool list not randomized\n")
	}

	// Now test that we do not randomize if proper flag is set.
	opts = GetDefaultOptions()
	opts.Servers = testServers
	opts.NoRandomize = true
	nc = &Conn{Opts: opts}
	if err := nc.setupServerPool(); err != nil {
		t.Fatalf("Problem setting up Server Pool: %v\n", err)
	}
	// Build []string from srvPool
	clientServers = []string{}
	for _, s := range nc.srvPool {
		clientServers = append(clientServers, s.url.String())
	}
	if !reflect.DeepEqual(testServers, clientServers) {
		t.Fatalf("ServerPool list should not be randomized\n")
	}

	// Although the original intent was that if Opts.Url is
	// set, Opts.Servers is not (and vice versa), the behavior
	// is that Opts.Url is always first, even when randomization
	// is enabled. So make sure that this is still the case.
	opts = GetDefaultOptions()
	opts.Url = DefaultURL
	opts.Servers = testServers
	nc = &Conn{Opts: opts}
	if err := nc.setupServerPool(); err != nil {
		t.Fatalf("Problem setting up Server Pool: %v\n", err)
	}
	// Build []string from srvPool
	clientServers = []string{}
	for _, s := range nc.srvPool {
		clientServers = append(clientServers, s.url.String())
	}
	// In theory this could happen..
	if reflect.DeepEqual(testServers, clientServers) {
		t.Fatalf("ServerPool list not randomized\n")
	}
	if clientServers[0] != DefaultURL {
		t.Fatalf("Options.Url should be first in the array, got %v", clientServers[0])
	}
}

func TestSelectNextServer(t *testing.T) {
	opts := GetDefaultOptions()
	opts.Servers = testServers
	opts.NoRandomize = true
	nc := &Conn{Opts: opts}
	if err := nc.setupServerPool(); err != nil {
		t.Fatalf("Problem setting up Server Pool: %v\n", err)
	}
	if nc.current != nc.srvPool[0] {
		t.Fatalf("Wrong default selection: %v\n", nc.current.url)
	}

	sel, err := nc.selectNextServer()
	if err != nil {
		t.Fatalf("Got an err: %v\n", err)
	}
	// Check that we are now looking at #2, and current is now last.
	if len(nc.srvPool) != len(testServers) {
		t.Fatalf("List is incorrect size: %d vs %d\n", len(nc.srvPool), len(testServers))
	}
	if nc.current.url.String() != testServers[1] {
		t.Fatalf("Selection incorrect: %v vs %v\n", nc.current.url, testServers[1])
	}
	if nc.srvPool[len(nc.srvPool)-1].url.String() != testServers[0] {
		t.Fatalf("Did not push old to last position\n")
	}
	if sel != nc.srvPool[0] {
		t.Fatalf("Did not return correct server: %v vs %v\n", sel.url, nc.srvPool[0].url)
	}

	// Test that we do not keep servers where we have tried to reconnect past our limit.
	nc.srvPool[0].reconnects = int(opts.MaxReconnect)
	if _, err := nc.selectNextServer(); err != nil {
		t.Fatalf("Got an err: %v\n", err)
	}
	// Check that we are now looking at #3, and current is not in the list.
	if len(nc.srvPool) != len(testServers)-1 {
		t.Fatalf("List is incorrect size: %d vs %d\n", len(nc.srvPool), len(testServers)-1)
	}
	if nc.current.url.String() != testServers[2] {
		t.Fatalf("Selection incorrect: %v vs %v\n", nc.current.url, testServers[2])
	}
	if nc.srvPool[len(nc.srvPool)-1].url.String() == testServers[1] {
		t.Fatalf("Did not throw away the last server correctly\n")
	}
}

// This will test that comma separated url strings work properly for
// the Connect() command.
func TestUrlArgument(t *testing.T) {
	check := func(url string, expected []string) {
		if !reflect.DeepEqual(processUrlString(url), expected) {
			t.Fatalf("Got wrong response processing URL: %q, RES: %#v\n", url, processUrlString(url))
		}
	}
	// This is normal case
	oneExpected := []string{"nats://localhost:1222"}

	check("nats://localhost:1222", oneExpected)
	check("nats://localhost:1222 ", oneExpected)
	check(" nats://localhost:1222", oneExpected)
	check(" nats://localhost:1222 ", oneExpected)

	var multiExpected = []string{
		"nats://localhost:1222",
		"nats://localhost:1223",
		"nats://localhost:1224",
	}

	check("nats://localhost:1222,nats://localhost:1223,nats://localhost:1224", multiExpected)
	check("nats://localhost:1222, nats://localhost:1223, nats://localhost:1224", multiExpected)
	check(" nats://localhost:1222, nats://localhost:1223, nats://localhost:1224 ", multiExpected)
	check("nats://localhost:1222,   nats://localhost:1223  ,nats://localhost:1224", multiExpected)
}

func TestParserPing(t *testing.T) {
	c := &Conn{}
	c.newReaderWriter()
	c.bw.switchToPending()

	c.ps = &parseState{}

	if c.ps.state != OP_START {
		t.Fatalf("Expected OP_START vs %d\n", c.ps.state)
	}
	ping := []byte("PING\r\n")
	err := c.parse(ping[:1])
	if err != nil || c.ps.state != OP_P {
		t.Fatalf("Unexpected: %d : %v\n", c.ps.state, err)
	}
	err = c.parse(ping[1:2])
	if err != nil || c.ps.state != OP_PI {
		t.Fatalf("Unexpected: %d : %v\n", c.ps.state, err)
	}
	err = c.parse(ping[2:3])
	if err != nil || c.ps.state != OP_PIN {
		t.Fatalf("Unexpected: %d : %v\n", c.ps.state, err)
	}
	err = c.parse(ping[3:4])
	if err != nil || c.ps.state != OP_PING {
		t.Fatalf("Unexpected: %d : %v\n", c.ps.state, err)
	}
	err = c.parse(ping[4:5])
	if err != nil || c.ps.state != OP_PING {
		t.Fatalf("Unexpected: %d : %v\n", c.ps.state, err)
	}
	err = c.parse(ping[5:6])
	if err != nil || c.ps.state != OP_START {
		t.Fatalf("Unexpected: %d : %v\n", c.ps.state, err)
	}
	err = c.parse(ping)
	if err != nil || c.ps.state != OP_START {
		t.Fatalf("Unexpected: %d : %v\n", c.ps.state, err)
	}
	// Should tolerate spaces
	ping = []byte("PING  \r")
	err = c.parse(ping)
	if err != nil || c.ps.state != OP_PING {
		t.Fatalf("Unexpected: %d : %v\n", c.ps.state, err)
	}
	c.ps.state = OP_START
	ping = []byte("PING  \r  \n")
	err = c.parse(ping)
	if err != nil || c.ps.state != OP_START {
		t.Fatalf("Unexpected: %d : %v\n", c.ps.state, err)
	}
}

func TestParserErr(t *testing.T) {
	c := &Conn{}
	c.status = CLOSED
	c.newReaderWriter()
	c.bw.switchToPending()

	c.ps = &parseState{}

	// This test focuses on the parser only, not how the error is
	// actually processed by the upper layer.

	if c.ps.state != OP_START {
		t.Fatalf("Expected OP_START vs %d\n", c.ps.state)
	}

	expectedError := "'Any kind of error'"
	errProto := []byte("-ERR  " + expectedError + "\r\n")
	err := c.parse(errProto[:1])
	if err != nil || c.ps.state != OP_MINUS {
		t.Fatalf("Unexpected: %d : %v\n", c.ps.state, err)
	}
	err = c.parse(errProto[1:2])
	if err != nil || c.ps.state != OP_MINUS_E {
		t.Fatalf("Unexpected: %d : %v\n", c.ps.state, err)
	}
	err = c.parse(errProto[2:3])
	if err != nil || c.ps.state != OP_MINUS_ER {
		t.Fatalf("Unexpected: %d : %v\n", c.ps.state, err)
	}
	err = c.parse(errProto[3:4])
	if err != nil || c.ps.state != OP_MINUS_ERR {
		t.Fatalf("Unexpected: %d : %v\n", c.ps.state, err)
	}
	err = c.parse(errProto[4:5])
	if err != nil || c.ps.state != OP_MINUS_ERR_SPC {
		t.Fatalf("Unexpected: %d : %v\n", c.ps.state, err)
	}
	err = c.parse(errProto[5:6])
	if err != nil || c.ps.state != OP_MINUS_ERR_SPC {
		t.Fatalf("Unexpected: %d : %v\n", c.ps.state, err)
	}

	// Check with split arg buffer
	err = c.parse(errProto[6:7])
	if err != nil || c.ps.state != MINUS_ERR_ARG {
		t.Fatalf("Unexpected: %d : %v\n", c.ps.state, err)
	}
	err = c.parse(errProto[7:10])
	if err != nil || c.ps.state != MINUS_ERR_ARG {
		t.Fatalf("Unexpected: %d : %v\n", c.ps.state, err)
	}
	err = c.parse(errProto[10 : len(errProto)-2])
	if err != nil || c.ps.state != MINUS_ERR_ARG {
		t.Fatalf("Unexpected: %d : %v\n", c.ps.state, err)
	}
	if c.ps.argBuf == nil {
		t.Fatal("ArgBuf should not be nil")
	}
	s := string(c.ps.argBuf)
	if s != expectedError {
		t.Fatalf("Expected %v, got %v", expectedError, s)
	}
	err = c.parse(errProto[len(errProto)-2:])
	if err != nil || c.ps.state != OP_START {
		t.Fatalf("Unexpected: %d : %v\n", c.ps.state, err)
	}

	// Check without split arg buffer
	errProto = []byte("-ERR 'Any error'\r\n")
	err = c.parse(errProto)
	if err != nil || c.ps.state != OP_START {
		t.Fatalf("Unexpected: %d : %v\n", c.ps.state, err)
	}
}

func TestParserOK(t *testing.T) {
	c := &Conn{}
	c.ps = &parseState{}

	if c.ps.state != OP_START {
		t.Fatalf("Expected OP_START vs %d\n", c.ps.state)
	}
	errProto := []byte("+OKay\r\n")
	err := c.parse(errProto[:1])
	if err != nil || c.ps.state != OP_PLUS {
		t.Fatalf("Unexpected: %d : %v\n", c.ps.state, err)
	}
	err = c.parse(errProto[1:2])
	if err != nil || c.ps.state != OP_PLUS_O {
		t.Fatalf("Unexpected: %d : %v\n", c.ps.state, err)
	}
	err = c.parse(errProto[2:3])
	if err != nil || c.ps.state != OP_PLUS_OK {
		t.Fatalf("Unexpected: %d : %v\n", c.ps.state, err)
	}
	err = c.parse(errProto[3:])
	if err != nil || c.ps.state != OP_START {
		t.Fatalf("Unexpected: %d : %v\n", c.ps.state, err)
	}
}

func TestParserShouldFail(t *testing.T) {
	c := &Conn{}
	c.ps = &parseState{}

	if err := c.parse([]byte(" PING")); err == nil {
		t.Fatal("Should have received a parse error")
	}
	c.ps.state = OP_START
	if err := c.parse([]byte("POO")); err == nil {
		t.Fatal("Should have received a parse error")
	}
	c.ps.state = OP_START
	if err := c.parse([]byte("Px")); err == nil {
		t.Fatal("Should have received a parse error")
	}
	c.ps.state = OP_START
	if err := c.parse([]byte("PIx")); err == nil {
		t.Fatal("Should have received a parse error")
	}
	c.ps.state = OP_START
	if err := c.parse([]byte("PINx")); err == nil {
		t.Fatal("Should have received a parse error")
	}
	// Stop here because 'PING' protos are tolerant for anything between PING and \n

	c.ps.state = OP_START
	if err := c.parse([]byte("POx")); err == nil {
		t.Fatal("Should have received a parse error")
	}
	c.ps.state = OP_START
	if err := c.parse([]byte("PONx")); err == nil {
		t.Fatal("Should have received a parse error")
	}
	// Stop here because 'PONG' protos are tolerant for anything between PONG and \n

	c.ps.state = OP_START
	if err := c.parse([]byte("ZOO")); err == nil {
		t.Fatal("Should have received a parse error")
	}
	c.ps.state = OP_START
	if err := c.parse([]byte("Mx\r\n")); err == nil {
		t.Fatal("Should have received a parse error")
	}
	c.ps.state = OP_START
	if err := c.parse([]byte("MSx\r\n")); err == nil {
		t.Fatal("Should have received a parse error")
	}
	c.ps.state = OP_START
	if err := c.parse([]byte("MSGx\r\n")); err == nil {
		t.Fatal("Should have received a parse error")
	}
	c.ps.state = OP_START
	if err := c.parse([]byte("MSG  foo\r\n")); err == nil {
		t.Fatal("Should have received a parse error")
	}
	c.ps.state = OP_START
	if err := c.parse([]byte("MSG \r\n")); err == nil {
		t.Fatal("Should have received a parse error")
	}
	c.ps.state = OP_START
	if err := c.parse([]byte("MSG foo 1\r\n")); err == nil {
		t.Fatal("Should have received a parse error")
	}
	c.ps.state = OP_START
	if err := c.parse([]byte("MSG foo bar 1\r\n")); err == nil {
		t.Fatal("Should have received a parse error")
	}
	c.ps.state = OP_START
	if err := c.parse([]byte("MSG foo bar 1 baz\r\n")); err == nil {
		t.Fatal("Should have received a parse error")
	}
	c.ps.state = OP_START
	if err := c.parse([]byte("MSG foo 1 bar baz\r\n")); err == nil {
		t.Fatal("Should have received a parse error")
	}
	c.ps.state = OP_START
	if err := c.parse([]byte("+x\r\n")); err == nil {
		t.Fatal("Should have received a parse error")
	}
	c.ps.state = OP_START
	if err := c.parse([]byte("+Ox\r\n")); err == nil {
		t.Fatal("Should have received a parse error")
	}
	c.ps.state = OP_START
	if err := c.parse([]byte("-x\r\n")); err == nil {
		t.Fatal("Should have received a parse error")
	}
	c.ps.state = OP_START
	if err := c.parse([]byte("-Ex\r\n")); err == nil {
		t.Fatal("Should have received a parse error")
	}
	c.ps.state = OP_START
	if err := c.parse([]byte("-ERx\r\n")); err == nil {
		t.Fatal("Should have received a parse error")
	}
	c.ps.state = OP_START
	if err := c.parse([]byte("-ERRx\r\n")); err == nil {
		t.Fatal("Should have received a parse error")
	}
}

func TestParserSplitMsg(t *testing.T) {
	nc := &Conn{}
	nc.ps = &parseState{}

	buf := []byte("MSG a\r\n")
	err := nc.parse(buf)
	if err == nil {
		t.Fatal("Expected an error")
	}
	nc.ps = &parseState{}

	buf = []byte("MSG a b c\r\n")
	err = nc.parse(buf)
	if err == nil {
		t.Fatal("Expected an error")
	}
	nc.ps = &parseState{}

	expectedCount := uint64(1)
	expectedSize := uint64(3)

	buf = []byte("MSG a")
	err = nc.parse(buf)
	if err != nil {
		t.Fatalf("Parser error: %v", err)
	}
	if nc.ps.argBuf == nil {
		t.Fatal("Arg buffer should have been created")
	}

	buf = []byte(" 1 3\r\nf")
	err = nc.parse(buf)
	if err != nil {
		t.Fatalf("Parser error: %v", err)
	}
	if nc.ps.ma.size != 3 {
		t.Fatalf("Wrong msg size: %d instead of 3", nc.ps.ma.size)
	}
	if nc.ps.ma.sid != 1 {
		t.Fatalf("Wrong sid: %d instead of 1", nc.ps.ma.sid)
	}
	if string(nc.ps.ma.subject) != "a" {
		t.Fatalf("Wrong subject: '%s' instead of 'a'", string(nc.ps.ma.subject))
	}
	if nc.ps.msgBuf == nil {
		t.Fatal("Msg buffer should have been created")
	}

	buf = []byte("oo\r\n")
	err = nc.parse(buf)
	if err != nil {
		t.Fatalf("Parser error: %v", err)
	}
	if (nc.Statistics.InMsgs != expectedCount) || (nc.Statistics.InBytes != expectedSize) {
		t.Fatalf("Wrong stats: %d - %d instead of %d - %d", nc.Statistics.InMsgs, nc.Statistics.InBytes, expectedCount, expectedSize)
	}
	if (nc.ps.argBuf != nil) || (nc.ps.msgBuf != nil) {
		t.Fatal("Buffers should be nil now")
	}

	buf = []byte("MSG a 1 3\r\nfo")
	err = nc.parse(buf)
	if err != nil {
		t.Fatalf("Parser error: %v", err)
	}
	if nc.ps.ma.size != 3 {
		t.Fatalf("Wrong msg size: %d instead of 3", nc.ps.ma.size)
	}
	if nc.ps.ma.sid != 1 {
		t.Fatalf("Wrong sid: %d instead of 1", nc.ps.ma.sid)
	}
	if string(nc.ps.ma.subject) != "a" {
		t.Fatalf("Wrong subject: '%s' instead of 'a'", string(nc.ps.ma.subject))
	}
	if nc.ps.argBuf == nil {
		t.Fatal("Arg buffer should have been created")
	}
	if nc.ps.msgBuf == nil {
		t.Fatal("Msg buffer should have been created")
	}

	expectedCount++
	expectedSize += 3

	buf = []byte("o\r\n")
	err = nc.parse(buf)
	if err != nil {
		t.Fatalf("Parser error: %v", err)
	}
	if (nc.Statistics.InMsgs != expectedCount) || (nc.Statistics.InBytes != expectedSize) {
		t.Fatalf("Wrong stats: %d - %d instead of %d - %d", nc.Statistics.InMsgs, nc.Statistics.InBytes, expectedCount, expectedSize)
	}
	if (nc.ps.argBuf != nil) || (nc.ps.msgBuf != nil) {
		t.Fatal("Buffers should be nil now")
	}

	buf = []byte("MSG a 1 6\r\nfo")
	err = nc.parse(buf)
	if err != nil {
		t.Fatalf("Parser error: %v", err)
	}
	if nc.ps.ma.size != 6 {
		t.Fatalf("Wrong msg size: %d instead of 3", nc.ps.ma.size)
	}
	if nc.ps.ma.sid != 1 {
		t.Fatalf("Wrong sid: %d instead of 1", nc.ps.ma.sid)
	}
	if string(nc.ps.ma.subject) != "a" {
		t.Fatalf("Wrong subject: '%s' instead of 'a'", string(nc.ps.ma.subject))
	}
	if nc.ps.argBuf == nil {
		t.Fatal("Arg buffer should have been created")
	}
	if nc.ps.msgBuf == nil {
		t.Fatal("Msg buffer should have been created")
	}

	buf = []byte("ob")
	err = nc.parse(buf)
	if err != nil {
		t.Fatalf("Parser error: %v", err)
	}

	expectedCount++
	expectedSize += 6

	buf = []byte("ar\r\n")
	err = nc.parse(buf)
	if err != nil {
		t.Fatalf("Parser error: %v", err)
	}
	if (nc.Statistics.InMsgs != expectedCount) || (nc.Statistics.InBytes != expectedSize) {
		t.Fatalf("Wrong stats: %d - %d instead of %d - %d", nc.Statistics.InMsgs, nc.Statistics.InBytes, expectedCount, expectedSize)
	}
	if (nc.ps.argBuf != nil) || (nc.ps.msgBuf != nil) {
		t.Fatal("Buffers should be nil now")
	}

	// Let's have a msg that is bigger than the parser's scratch size.
	// Since we prepopulate the msg with 'foo', adding 3 to the size.
	msgSize := cap(nc.ps.scratch) + 100 + 3
	buf = []byte(fmt.Sprintf("MSG a 1 b %d\r\nfoo", msgSize))
	err = nc.parse(buf)
	if err != nil {
		t.Fatalf("Parser error: %v", err)
	}
	if nc.ps.ma.size != msgSize {
		t.Fatalf("Wrong msg size: %d instead of %d", nc.ps.ma.size, msgSize)
	}
	if nc.ps.ma.sid != 1 {
		t.Fatalf("Wrong sid: %d instead of 1", nc.ps.ma.sid)
	}
	if string(nc.ps.ma.subject) != "a" {
		t.Fatalf("Wrong subject: '%s' instead of 'a'", string(nc.ps.ma.subject))
	}
	if string(nc.ps.ma.reply) != "b" {
		t.Fatalf("Wrong reply: '%s' instead of 'b'", string(nc.ps.ma.reply))
	}
	if nc.ps.argBuf == nil {
		t.Fatal("Arg buffer should have been created")
	}
	if nc.ps.msgBuf == nil {
		t.Fatal("Msg buffer should have been created")
	}

	expectedCount++
	expectedSize += uint64(msgSize)

	bufSize := msgSize - 3

	buf = make([]byte, bufSize)
	for i := 0; i < bufSize; i++ {
		buf[i] = byte('a' + (i % 26))
	}

	err = nc.parse(buf)
	if err != nil {
		t.Fatalf("Parser error: %v", err)
	}
	if nc.ps.state != MSG_PAYLOAD {
		t.Fatalf("Wrong state: %v instead of %v", nc.ps.state, MSG_PAYLOAD)
	}
	if nc.ps.ma.size != msgSize {
		t.Fatalf("Wrong (ma) msg size: %d instead of %d", nc.ps.ma.size, msgSize)
	}
	if len(nc.ps.msgBuf) != msgSize {
		t.Fatalf("Wrong msg size: %d instead of %d", len(nc.ps.msgBuf), msgSize)
	}
	// Check content:
	if string(nc.ps.msgBuf[0:3]) != "foo" {
		t.Fatalf("Wrong msg content: %s", string(nc.ps.msgBuf))
	}
	for k := 3; k < nc.ps.ma.size; k++ {
		if nc.ps.msgBuf[k] != byte('a'+((k-3)%26)) {
			t.Fatalf("Wrong msg content: %s", string(nc.ps.msgBuf))
		}
	}

	buf = []byte("\r\n")
	if err := nc.parse(buf); err != nil {
		t.Fatalf("Unexpected error during parsing: %v", err)
	}
	if (nc.Statistics.InMsgs != expectedCount) || (nc.Statistics.InBytes != expectedSize) {
		t.Fatalf("Wrong stats: %d - %d instead of %d - %d", nc.Statistics.InMsgs, nc.Statistics.InBytes, expectedCount, expectedSize)
	}
	if (nc.ps.argBuf != nil) || (nc.ps.msgBuf != nil) {
		t.Fatal("Buffers should be nil now")
	}
	if nc.ps.state != OP_START {
		t.Fatalf("Wrong state: %v", nc.ps.state)
	}
}

func TestNormalizeError(t *testing.T) {
	expected := "Typical Error"
	if s := normalizeErr("-ERR '" + expected + "'"); s != expected {
		t.Fatalf("Expected '%s', got '%s'", expected, s)
	}

	expected = "Trim Surrounding Spaces"
	if s := normalizeErr("-ERR    '" + expected + "'   "); s != expected {
		t.Fatalf("Expected '%s', got '%s'", expected, s)
	}

	expected = "Trim Surrounding Spaces Without Quotes"
	if s := normalizeErr("-ERR    " + expected + "   "); s != expected {
		t.Fatalf("Expected '%s', got '%s'", expected, s)
	}

	expected = "Error Without Quotes"
	if s := normalizeErr("-ERR " + expected); s != expected {
		t.Fatalf("Expected '%s', got '%s'", expected, s)
	}

	expected = "Error With Quote Only On Left"
	if s := normalizeErr("-ERR '" + expected); s != expected {
		t.Fatalf("Expected '%s', got '%s'", expected, s)
	}

	expected = "Error With Quote Only On Right"
	if s := normalizeErr("-ERR " + expected + "'"); s != expected {
		t.Fatalf("Expected '%s', got '%s'", expected, s)
	}
}

func TestAsyncINFO(t *testing.T) {
	opts := GetDefaultOptions()
	c := &Conn{Opts: opts}

	c.ps = &parseState{}

	if c.ps.state != OP_START {
		t.Fatalf("Expected OP_START vs %d\n", c.ps.state)
	}

	info := []byte("INFO {}\r\n")
	if c.ps.state != OP_START {
		t.Fatalf("Expected OP_START vs %d\n", c.ps.state)
	}
	err := c.parse(info[:1])
	if err != nil || c.ps.state != OP_I {
		t.Fatalf("Unexpected: %d : %v\n", c.ps.state, err)
	}
	err = c.parse(info[1:2])
	if err != nil || c.ps.state != OP_IN {
		t.Fatalf("Unexpected: %d : %v\n", c.ps.state, err)
	}
	err = c.parse(info[2:3])
	if err != nil || c.ps.state != OP_INF {
		t.Fatalf("Unexpected: %d : %v\n", c.ps.state, err)
	}
	err = c.parse(info[3:4])
	if err != nil || c.ps.state != OP_INFO {
		t.Fatalf("Unexpected: %d : %v\n", c.ps.state, err)
	}
	err = c.parse(info[4:5])
	if err != nil || c.ps.state != OP_INFO_SPC {
		t.Fatalf("Unexpected: %d : %v\n", c.ps.state, err)
	}
	err = c.parse(info[5:])
	if err != nil || c.ps.state != OP_START {
		t.Fatalf("Unexpected: %d : %v\n", c.ps.state, err)
	}

	// All at once
	err = c.parse(info)
	if err != nil || c.ps.state != OP_START {
		t.Fatalf("Unexpected: %d : %v\n", c.ps.state, err)
	}

	// Server pool needs to be setup
	c.setupServerPool()

	// Partials requiring argBuf
	expectedServer := serverInfo{
		ID:           "test",
		Host:         "localhost",
		Port:         4222,
		AuthRequired: true,
		TLSRequired:  true,
		MaxPayload:   2 * 1024 * 1024,
		ConnectURLs:  []string{"localhost:5222", "localhost:6222"},
	}
	// Set NoRandomize so that the check with expectedServer info
	// matches.
	c.Opts.NoRandomize = true

	b, _ := json.Marshal(expectedServer)
	info = []byte(fmt.Sprintf("INFO %s\r\n", b))
	if c.ps.state != OP_START {
		t.Fatalf("Expected OP_START vs %d\n", c.ps.state)
	}
	err = c.parse(info[:9])
	if err != nil || c.ps.state != INFO_ARG || c.ps.argBuf == nil {
		t.Fatalf("Unexpected: %d err: %v argBuf: %v\n", c.ps.state, err, c.ps.argBuf)
	}
	err = c.parse(info[9:11])
	if err != nil || c.ps.state != INFO_ARG || c.ps.argBuf == nil {
		t.Fatalf("Unexpected: %d err: %v argBuf: %v\n", c.ps.state, err, c.ps.argBuf)
	}
	err = c.parse(info[11:])
	if err != nil || c.ps.state != OP_START || c.ps.argBuf != nil {
		t.Fatalf("Unexpected: %d err: %v argBuf: %v\n", c.ps.state, err, c.ps.argBuf)
	}
	if !reflect.DeepEqual(c.info, expectedServer) {
		t.Fatalf("Expected server info to be: %v, got: %v", expectedServer, c.info)
	}

	// Good INFOs
	good := []string{"INFO {}\r\n", "INFO  {}\r\n", "INFO {} \r\n", "INFO { \"server_id\": \"test\"  }   \r\n", "INFO {\"connect_urls\":[]}\r\n"}
	for _, gi := range good {
		c.ps = &parseState{}
		err = c.parse([]byte(gi))
		if err != nil || c.ps.state != OP_START {
			t.Fatalf("Protocol %q should be fine. Err=%v state=%v", gi, err, c.ps.state)
		}
	}

	// Wrong INFOs
	wrong := []string{"IxNFO {}\r\n", "INxFO {}\r\n", "INFxO {}\r\n", "INFOx {}\r\n", "INFO{}\r\n", "INFO {}"}
	for _, wi := range wrong {
		c.ps = &parseState{}
		err = c.parse([]byte(wi))
		if err == nil && c.ps.state == OP_START {
			t.Fatalf("Protocol %q should have failed", wi)
		}
	}

	checkPool := func(urls ...string) {
		// Check both pool and urls map
		if len(c.srvPool) != len(urls) {
			stackFatalf(t, "Pool should have %d elements, has %d", len(urls), len(c.srvPool))
		}
		if len(c.urls) != len(urls) {
			stackFatalf(t, "Map should have %d elements, has %d", len(urls), len(c.urls))
		}
		for _, url := range urls {
			if _, present := c.urls[url]; !present {
				stackFatalf(t, "Pool should have %q", url)
			}
		}
	}

	// Now test the decoding of "connect_urls"

	// Reset the pool
	c.setupServerPool()
	// Reinitialize the parser
	c.ps = &parseState{}

	info = []byte("INFO {\"connect_urls\":[\"localhost:4222\", \"localhost:5222\"]}\r\n")
	err = c.parse(info)
	if err != nil || c.ps.state != OP_START {
		t.Fatalf("Unexpected: %d : %v\n", c.ps.state, err)
	}
	// Pool now should contain 127.0.0.1:4222 (the default URL), localhost:4222 and localhost:5222
	checkPool("127.0.0.1:4222", "localhost:4222", "localhost:5222")

	// Make sure that if client receives the same, it is not added again.
	err = c.parse(info)
	if err != nil || c.ps.state != OP_START {
		t.Fatalf("Unexpected: %d : %v\n", c.ps.state, err)
	}
	// Pool should still contain 127.0.0.1:4222 (the default URL), localhost:4222 and localhost:5222
	checkPool("127.0.0.1:4222", "localhost:4222", "localhost:5222")

	// Receive a new URL
	info = []byte("INFO {\"connect_urls\":[\"localhost:4222\", \"localhost:5222\", \"localhost:6222\"]}\r\n")
	err = c.parse(info)
	if err != nil || c.ps.state != OP_START {
		t.Fatalf("Unexpected: %d : %v\n", c.ps.state, err)
	}
	// Pool now should contain 127.0.0.1:4222 (the default URL), localhost:4222, localhost:5222 and localhost:6222
	checkPool("127.0.0.1:4222", "localhost:4222", "localhost:5222", "localhost:6222")

	// Check that pool may be randomized on setup, but new URLs are always
	// added at end of pool.
	c.Opts.NoRandomize = false
	c.Opts.Servers = testServers
	// Reset the pool
	c.setupServerPool()
	// Reinitialize the parser
	c.ps = &parseState{}
	// Capture the pool sequence after randomization
	urlsAfterPoolSetup := make([]string, 0, len(c.srvPool))
	for _, srv := range c.srvPool {
		urlsAfterPoolSetup = append(urlsAfterPoolSetup, srv.url.Host)
	}
	checkNewURLsAddedRandomly := func() {
		t.Helper()
		var ok bool
		for i := 0; i < len(urlsAfterPoolSetup); i++ {
			if c.srvPool[i].url.Host != urlsAfterPoolSetup[i] {
				ok = true
				break
			}
		}
		if !ok {
			t.Fatalf("New URLs were not added randmonly: %q", c.Servers())
		}
	}
	// Add new urls
	newURLs := "\"impA:4222\", \"impB:4222\", \"impC:4222\", " +
		"\"impD:4222\", \"impE:4222\", \"impF:4222\", \"impG:4222\", " +
		"\"impH:4222\", \"impI:4222\", \"impJ:4222\""
	info = []byte("INFO {\"connect_urls\":[" + newURLs + "]}\r\n")
	err = c.parse(info)
	if err != nil || c.ps.state != OP_START {
		t.Fatalf("Unexpected: %d : %v\n", c.ps.state, err)
	}
	checkNewURLsAddedRandomly()
	// Check that we have not moved the first URL
	if u := c.srvPool[0].url.Host; u != urlsAfterPoolSetup[0] {
		t.Fatalf("Expected first URL to be %q, got %q", urlsAfterPoolSetup[0], u)
	}
}

func TestConnServers(t *testing.T) {
	opts := GetDefaultOptions()
	c := &Conn{Opts: opts}
	c.ps = &parseState{}
	c.setupServerPool()

	validateURLs := func(serverUrls []string, expectedUrls ...string) {
		var found bool
		if len(serverUrls) != len(expectedUrls) {
			stackFatalf(t, "Array should have %d elements, has %d", len(expectedUrls), len(serverUrls))
		}

		for _, ev := range expectedUrls {
			found = false
			for _, av := range serverUrls {
				if ev == av {
					found = true
					break
				}
			}
			if !found {
				stackFatalf(t, "array is missing %q in %v", ev, serverUrls)
			}
		}
	}

	// check the default url
	validateURLs(c.Servers(), "nats://127.0.0.1:4222")
	if len(c.DiscoveredServers()) != 0 {
		t.Fatalf("Expected no discovered servers")
	}

	// Add a new URL
	err := c.parse([]byte("INFO {\"connect_urls\":[\"localhost:5222\"]}\r\n"))
	if err != nil {
		t.Fatalf("Unexpected: %d : %v\n", c.ps.state, err)
	}
	// Server list should now contain both the default and the new url.
	validateURLs(c.Servers(), "nats://127.0.0.1:4222", "nats://localhost:5222")
	// Discovered servers should only contain the new url.
	validateURLs(c.DiscoveredServers(), "nats://localhost:5222")

	// verify user credentials are stripped out.
	opts.Servers = []string{"nats://user:pass@localhost:4333", "nats://token@localhost:4444"}
	c = &Conn{Opts: opts}
	c.ps = &parseState{}
	c.setupServerPool()

	validateURLs(c.Servers(), "nats://localhost:4333", "nats://localhost:4444")
}

<<<<<<< HEAD
// Need access to internals for testing.
func TestConnAsyncCBDeadlock(t *testing.T) {
	s := RunServerOnPort(TEST_PORT)
	defer s.Shutdown()

	ch := make(chan bool)
	o := GetDefaultOptions()
	o.Url = fmt.Sprintf("nats://127.0.0.1:%d", TEST_PORT)
	o.ClosedCB = func(_ *Conn) {
		ch <- true
	}
	o.AsyncErrorCB = func(nc *Conn, sub *Subscription, err error) {
		// do something with nc that requires locking behind the scenes
		_ = nc.LastError()
	}
	nc, err := o.Connect()
	if err != nil {
		t.Fatalf("Should have connected ok: %v", err)
	}

	total := 300
	wg := &sync.WaitGroup{}
	wg.Add(total)
	for i := 0; i < total; i++ {
		go func() {
			// overwhelm asyncCB with errors
			nc.processErr(AUTHORIZATION_ERR)
			wg.Done()
		}()
	}
	wg.Wait()

	nc.Close()
	if e := Wait(ch); e != nil {
		t.Fatal("Deadlock")
	}
}

// Need access to internals for testing.
func TestPingTimerLeakedOnClose(t *testing.T) {
	s := RunServerOnPort(TEST_PORT)
	defer s.Shutdown()

	nc, err := Connect(fmt.Sprintf("nats://127.0.0.1:%d", TEST_PORT))
	if err != nil {
		t.Fatalf("Error on connect: %v", err)
	}
	nc.Close()
	// There was a bug (issue #338) that if connection
	// was created and closed quickly, the pinger would
	// be created from a go-routine and would cause the
	// connection object to be retained until the ping
	// timer fired.
	// Wait a little bit and check if the timer is set.
	// With the defect it would be.
	time.Sleep(100 * time.Millisecond)
	nc.mu.Lock()
	pingTimerSet := nc.ptmr != nil
	nc.mu.Unlock()
	if pingTimerSet {
		t.Fatal("Pinger timer should not be set")
	}
}

=======
>>>>>>> 61226785
func TestNoEchoOldServer(t *testing.T) {
	opts := GetDefaultOptions()
	opts.Url = DefaultURL
	opts.NoEcho = true

	nc := &Conn{Opts: opts}
	if err := nc.setupServerPool(); err != nil {
		t.Fatalf("Problem setting up Server Pool: %v\n", err)
	}

	// Old style with no proto, meaning 0. We need Proto:1 for NoEcho support.
	oldInfo := "{\"server_id\":\"22\",\"version\":\"1.1.0\",\"go\":\"go1.10.2\",\"port\":4222,\"max_payload\":1048576}"

	err := nc.processInfo(oldInfo)
	if err != nil {
		t.Fatalf("Error processing old style INFO: %v\n", err)
	}

	// Make sure connectProto generates an error.
	_, err = nc.connectProto()
	if err == nil {
		t.Fatalf("Expected an error but got none\n")
	}
}

<<<<<<< HEAD
// Trust Server Tests

var (
	oSeed = []byte("SOAL7GTNI66CTVVNXBNQMG6V2HTDRWC3HGEP7D2OUTWNWSNYZDXWFOX4SU")
	aSeed = []byte("SAAASUPRY3ONU4GJR7J5RUVYRUFZXG56F4WEXELLLORQ65AEPSMIFTOJGE")
	uSeed = []byte("SUAMK2FG4MI6UE3ACF3FK3OIQBCEIEZV7NSWFFEW63UXMRLFM2XLAXK4GY")

	aJWT = "eyJ0eXAiOiJqd3QiLCJhbGciOiJlZDI1NTE5In0.eyJqdGkiOiJLWjZIUVRXRlY3WkRZSFo3NklRNUhPM0pINDVRNUdJS0JNMzJTSENQVUJNNk5PNkU3TUhRIiwiaWF0IjoxNTQ0MDcxODg5LCJpc3MiOiJPRDJXMkk0TVZSQTVUR1pMWjJBRzZaSEdWTDNPVEtGV1FKRklYNFROQkVSMjNFNlA0NlMzNDVZWSIsInN1YiI6IkFBUFFKUVVQS1ZYR1c1Q1pINUcySEZKVUxZU0tERUxBWlJWV0pBMjZWRFpPN1dTQlVOSVlSRk5RIiwidHlwZSI6ImFjY291bnQiLCJuYXRzIjp7ImxpbWl0cyI6eyJzdWJzIjotMSwiY29ubiI6LTEsImltcG9ydHMiOi0xLCJleHBvcnRzIjotMSwiZGF0YSI6LTEsInBheWxvYWQiOi0xLCJ3aWxkY2FyZHMiOnRydWV9fX0.8o35JPQgvhgFT84Bi2Z-zAeSiLrzzEZn34sgr1DIBEDTwa-EEiMhvTeos9cvXxoZVCCadqZxAWVwS6paAMj8Bg"

	uJWT = "eyJ0eXAiOiJqd3QiLCJhbGciOiJlZDI1NTE5In0.eyJqdGkiOiJBSFQzRzNXRElDS1FWQ1FUWFJUTldPRlVVUFRWNE00RFZQV0JGSFpJQUROWEZIWEpQR0FBIiwiaWF0IjoxNTQ0MDcxODg5LCJpc3MiOiJBQVBRSlFVUEtWWEdXNUNaSDVHMkhGSlVMWVNLREVMQVpSVldKQTI2VkRaTzdXU0JVTklZUkZOUSIsInN1YiI6IlVBVDZCV0NTQ1dMVUtKVDZLNk1CSkpPRU9UWFo1QUpET1lLTkVWUkZDN1ZOTzZPQTQzTjRUUk5PIiwidHlwZSI6InVzZXIiLCJuYXRzIjp7InB1YiI6e30sInN1YiI6e319fQ._8A1XM88Q2kp7XVJZ42bQuO9E3QPsNAGKtVjAkDycj8A5PtRPby9UpqBUZzBwiJQQO3TUcD5GGqSvsMm6X8hCQ"

	chained = `
-----BEGIN NATS USER JWT-----
eyJ0eXAiOiJqd3QiLCJhbGciOiJlZDI1NTE5In0.eyJqdGkiOiJBSFQzRzNXRElDS1FWQ1FUWFJUTldPRlVVUFRWNE00RFZQV0JGSFpJQUROWEZIWEpQR0FBIiwiaWF0IjoxNTQ0MDcxODg5LCJpc3MiOiJBQVBRSlFVUEtWWEdXNUNaSDVHMkhGSlVMWVNLREVMQVpSVldKQTI2VkRaTzdXU0JVTklZUkZOUSIsInN1YiI6IlVBVDZCV0NTQ1dMVUtKVDZLNk1CSkpPRU9UWFo1QUpET1lLTkVWUkZDN1ZOTzZPQTQzTjRUUk5PIiwidHlwZSI6InVzZXIiLCJuYXRzIjp7InB1YiI6e30sInN1YiI6e319fQ._8A1XM88Q2kp7XVJZ42bQuO9E3QPsNAGKtVjAkDycj8A5PtRPby9UpqBUZzBwiJQQO3TUcD5GGqSvsMm6X8hCQ
------END NATS USER JWT------

************************* IMPORTANT *************************
NKEY Seed printed below can be used to sign and prove identity.
NKEYs are sensitive and should be treated as secrets.

-----BEGIN USER NKEY SEED-----
SUAMK2FG4MI6UE3ACF3FK3OIQBCEIEZV7NSWFFEW63UXMRLFM2XLAXK4GY
------END USER NKEY SEED------
`
)

func runTrustServer() *server.Server {
	kp, _ := nkeys.FromSeed(oSeed)
	pub, _ := kp.PublicKey()
	opts := natsserver.DefaultTestOptions
	opts.Port = TEST_PORT
	opts.TrustedKeys = []string{string(pub)}
	s := RunServerWithOptions(&opts)
	mr := &server.MemAccResolver{}
	akp, _ := nkeys.FromSeed(aSeed)
	apub, _ := akp.PublicKey()
	mr.Store(string(apub), aJWT)
	s.SetAccountResolver(mr)
	return s
}

func TestBasicUserJWTAuth(t *testing.T) {
	if server.VERSION[0] == '1' {
		t.Skip()
	}
	ts := runTrustServer()
	defer ts.Shutdown()

	url := fmt.Sprintf("nats://127.0.0.1:%d", TEST_PORT)
	_, err := Connect(url)
	if err == nil {
		t.Fatalf("Expecting an error on connect")
	}

	jwtCB := func() (string, error) {
		return uJWT, nil
	}
	sigCB := func(nonce []byte) ([]byte, error) {
		kp, _ := nkeys.FromSeed(uSeed)
		sig, _ := kp.Sign(nonce)
		return sig, nil
	}

	// Try with user jwt but no sig
	_, err = Connect(url, UserJWT(jwtCB, nil))
	if err == nil {
		t.Fatalf("Expecting an error on connect")
	}

	// Try with user callback
	_, err = Connect(url, UserJWT(nil, sigCB))
	if err == nil {
		t.Fatalf("Expecting an error on connect")
	}

	nc, err := Connect(url, UserJWT(jwtCB, sigCB))
	if err != nil {
		t.Fatalf("Expected to connect, got %v", err)
	}
	nc.Close()
}

func TestUserCredentialsTwoFiles(t *testing.T) {
	if server.VERSION[0] == '1' {
		t.Skip()
	}
	ts := runTrustServer()
	defer ts.Shutdown()

	userJWTFile := createTmpFile(t, []byte(uJWT))
	defer os.Remove(userJWTFile)
	userSeedFile := createTmpFile(t, uSeed)
	defer os.Remove(userSeedFile)

	url := fmt.Sprintf("nats://127.0.0.1:%d", TEST_PORT)
	nc, err := Connect(url, UserCredentials(userJWTFile, userSeedFile))
	if err != nil {
		t.Fatalf("Expected to connect, got %v", err)
	}
	nc.Close()
}

func TestUserCredentialsChainedFile(t *testing.T) {
	if server.VERSION[0] == '1' {
		t.Skip()
	}
	ts := runTrustServer()
	defer ts.Shutdown()

	chainedFile := createTmpFile(t, []byte(chained))
	defer os.Remove(chainedFile)

	url := fmt.Sprintf("nats://127.0.0.1:%d", TEST_PORT)
	nc, err := Connect(url, UserCredentials(chainedFile))
	if err != nil {
		t.Fatalf("Expected to connect, got %v", err)
	}
	nc.Close()

	chainedFile = createTmpFile(t, []byte("invalid content"))
	defer os.Remove(chainedFile)
	nc, err = Connect(url, UserCredentials(chainedFile))
	if err == nil || !strings.Contains(err.Error(),
		"error signing nonce: unable to extract key pair from file") {
		if nc != nil {
			nc.Close()
		}
		t.Fatalf("Expected error about invalid creds file, got %q", err)
	}
}

func TestUserJWTAndSeed(t *testing.T) {
	if server.VERSION[0] == '1' {
		t.Skip()
	}
	ts := runTrustServer()
	defer ts.Shutdown()

	url := fmt.Sprintf("nats://127.0.0.1:%d", TEST_PORT)
	nc, err := Connect(url, UserJWTAndSeed(uJWT, string(uSeed)))
	if err != nil {
		t.Fatalf("Expected to connect, got %v", err)
	}
	nc.Close()
}

=======
>>>>>>> 61226785
func TestExpiredAuthentication(t *testing.T) {
	// The goal of these tests was to check how a client with an expiring JWT
	// behaves. It should receive an async -ERR indicating that the auth
	// has expired, which will trigger reconnects. There, the lib should
	// received -ERR for auth violation in response to the CONNECT (instead
	// of the PONG). The library should close the connection after receiving
	// twice the same auth error.
	// If we use an actual JWT that expires, the way the JWT library expires
	// a JWT cause the server to send the async -ERR first but then accepts
	// the CONNECT (since JWT lib does not say that it has expired), but
	// when the server sets up the expire callback, that callback fires right
	// away and so client receives async -ERR again.
	// So for a deterministic test, we won't use an actual NATS Server.
	// Instead, we will use a mock that simply returns appropriate -ERR and
	// ensure the client behaves as expected.
	for _, test := range []struct {
		name          string
		expectedProto string
		expectedErr   error
		ignoreAbort   bool
	}{
		{"expired users credentials", AUTHENTICATION_EXPIRED_ERR, ErrAuthExpired, false},
		{"revoked users credentials", AUTHENTICATION_REVOKED_ERR, ErrAuthRevoked, false},
		{"expired account", ACCOUNT_AUTHENTICATION_EXPIRED_ERR, ErrAccountAuthExpired, false},
		{"expired users credentials", AUTHENTICATION_EXPIRED_ERR, ErrAuthExpired, true},
		{"revoked users credentials", AUTHENTICATION_REVOKED_ERR, ErrAuthRevoked, true},
		{"expired account", ACCOUNT_AUTHENTICATION_EXPIRED_ERR, ErrAccountAuthExpired, true},
	} {
		t.Run(test.name, func(t *testing.T) {
			l, e := net.Listen("tcp", "127.0.0.1:0")
			if e != nil {
				t.Fatal("Could not listen on an ephemeral port")
			}
			tl := l.(*net.TCPListener)
			defer tl.Close()

			addr := tl.Addr().(*net.TCPAddr)

			wg := sync.WaitGroup{}
			wg.Add(1)

			go func() {
				defer wg.Done()
				connect := 0
				for {
					conn, err := l.Accept()
					if err != nil {
						return
					}
					defer conn.Close()

					info := "INFO {\"server_id\":\"foobar\",\"nonce\":\"anonce\"}\r\n"
					conn.Write([]byte(info))

					// Read connect and ping commands sent from the client
					br := bufio.NewReaderSize(conn, 10*1024)
					br.ReadLine()
					br.ReadLine()

					if connect++; connect == 1 {
						conn.Write([]byte(fmt.Sprintf("%s%s", _PONG_OP_, _CRLF_)))
						time.Sleep(300 * time.Millisecond)
						conn.Write([]byte(fmt.Sprintf("-ERR '%s'\r\n", test.expectedProto)))
					} else {
						conn.Write([]byte(fmt.Sprintf("-ERR '%s'\r\n", AUTHORIZATION_ERR)))
					}
					conn.Close()
				}
			}()

			ch := make(chan bool)
			errCh := make(chan error, 10)

			url := fmt.Sprintf("nats://127.0.0.1:%d", addr.Port)
			opts := []Option{
				ReconnectWait(25 * time.Millisecond),
				ReconnectJitter(0, 0),
				MaxReconnects(-1),
				ErrorHandler(func(_ *Conn, _ *Subscription, e error) {
					select {
					case errCh <- e:
					default:
					}
				}),
				ClosedHandler(func(nc *Conn) {
					ch <- true
				}),
			}
			if test.ignoreAbort {
				opts = append(opts, IgnoreAuthErrorAbort())
			}
			nc, err := Connect(url, opts...)
			if err != nil {
				t.Fatalf("Expected to connect, got %v", err)
			}
			defer nc.Close()

			if test.ignoreAbort {
				// We expect more than 3 errors, as the connect attempt should not be aborted after 2 failed attempts.
				for i := 0; i < 4; i++ {
					select {
					case e := <-errCh:
						if i == 0 && e != test.expectedErr {
							t.Fatalf("Expected error %q, got %q", test.expectedErr, e)
						} else if i > 0 && e != ErrAuthorization {
							t.Fatalf("Expected error %q, got %q", ErrAuthorization, e)
						}
					case <-time.After(time.Second):
						if i == 0 {
							t.Fatalf("Missing %q error", test.expectedErr)
						} else {
							t.Fatalf("Missing %q error", ErrAuthorization)
						}
					}
				}
				return
			}
			// We should give up since we get the same error on both tries.
			if err := WaitTime(ch, 2*time.Second); err != nil {
				t.Fatal("Should have closed after multiple failed attempts.")
			}
			if stats := nc.Stats(); stats.Reconnects > 2 {
				t.Fatalf("Expected at most 2 reconnects, got %d", stats.Reconnects)
			}

			// We expect 3 errors, the expired auth/revoke error, then 2 AUTHORIZATION_ERR
			// before the connection is closed.
			for i := 0; i < 3; i++ {
				select {
				case e := <-errCh:
					if i == 0 && e != test.expectedErr {
						t.Fatalf("Expected error %q, got %q", test.expectedErr, e)
					} else if i > 0 && e != ErrAuthorization {
						t.Fatalf("Expected error %q, got %q", ErrAuthorization, e)
					}
				default:
					if i == 0 {
						t.Fatalf("Missing %q error", test.expectedErr)
					} else {
						t.Fatalf("Missing %q error", ErrAuthorization)
					}
				}
			}
			// We should not have any more error
			select {
			case e := <-errCh:
				t.Fatalf("Extra error: %v", e)
			default:
			}
			// Close the listener and wait for go routine to end.
			l.Close()
			wg.Wait()
		})
	}
}

<<<<<<< HEAD
// If we are using TLS and have multiple servers we try to match the IP
// from a discovered server with the expected hostname for certs without IP
// designations. In certain cases where there is a not authorized error and
// we were trying the second server with the IP only and getting an error
// that was hard to understand for the end user. This did require
// Opts.Secure = false, but the fix removed the check on Opts.Secure to decide
// if we need to save off the hostname that we connected to first.
func TestUserCredentialsChainedFileNotFoundError(t *testing.T) {
	if server.VERSION[0] == '1' {
		t.Skip()
	}
	// Setup opts for both servers.
	kp, _ := nkeys.FromSeed(oSeed)
	pub, _ := kp.PublicKey()
	opts := natsserver.DefaultTestOptions
	opts.Port = -1
	opts.Cluster.Port = -1
	opts.TrustedKeys = []string{string(pub)}
	tc := &server.TLSConfigOpts{
		CertFile: "./test/configs/certs/server_noip.pem",
		KeyFile:  "./test/configs/certs/key_noip.pem",
	}
	var err error
	if opts.TLSConfig, err = server.GenTLSConfig(tc); err != nil {
		panic("Can't build TLCConfig")
	}

	// copy the opts for the second server.
	opts2 := opts

	sa := RunServerWithOptions(&opts)
	defer sa.Shutdown()

	routeAddr := fmt.Sprintf("nats-route://%s:%d", opts.Cluster.Host, opts.Cluster.Port)
	rurl, _ := url.Parse(routeAddr)
	opts2.Routes = []*url.URL{rurl}

	sb := RunServerWithOptions(&opts2)
	defer sb.Shutdown()

	wait := time.Now().Add(2 * time.Second)
	for time.Now().Before(wait) {
		sanr := sa.NumRoutes()
		sbnr := sb.NumRoutes()
		if sanr == 1 && sbnr == 1 {
			break
		}
		time.Sleep(50 * time.Millisecond)
	}

	// Make sure we get the right error here.
	nc, err := Connect(fmt.Sprintf("nats://localhost:%d", opts.Port),
		RootCAs("./test/configs/certs/ca.pem"),
		UserCredentials("filenotfound.creds"))

	if err == nil {
		nc.Close()
		t.Fatalf("Expected an error on missing credentials file")
	}
	if !strings.Contains(err.Error(), "no such file or directory") &&
		!strings.Contains(err.Error(), "The system cannot find the file specified") {
		t.Fatalf("Expected a missing file error, got %q", err)
	}
}

=======
>>>>>>> 61226785
func createTmpFile(t *testing.T, content []byte) string {
	t.Helper()
	conf, err := os.CreateTemp("", "")
	if err != nil {
		t.Fatalf("Error creating conf file: %v", err)
	}
	fName := conf.Name()
	conf.Close()
	if err := os.WriteFile(fName, content, 0666); err != nil {
		os.Remove(fName)
		t.Fatalf("Error writing conf file: %v", err)
	}
	return fName
}

<<<<<<< HEAD
// Need access to internals for testing.
func TestConnectedAddr(t *testing.T) {
	s := RunServerOnPort(TEST_PORT)
	defer s.Shutdown()

	var nc *Conn
	if addr := nc.ConnectedAddr(); addr != _EMPTY_ {
		t.Fatalf("Expected empty result for nil connection, got %q", addr)
	}
	nc, err := Connect(fmt.Sprintf("localhost:%d", TEST_PORT))
	if err != nil {
		t.Fatalf("Error connecting: %v", err)
	}
	expected := s.Addr().String()
	if addr := nc.ConnectedAddr(); addr != expected {
		t.Fatalf("Expected address %q, got %q", expected, addr)
	}
	nc.Close()
	if addr := nc.ConnectedAddr(); addr != _EMPTY_ {
		t.Fatalf("Expected empty result for closed connection, got %q", addr)
	}
}

// Need access to internals for testing.
func TestRequestLeaksMapEntries(t *testing.T) {
	o := natsserver.DefaultTestOptions
	o.Port = -1
	s := RunServerWithOptions(&o)
	defer s.Shutdown()

	nc, err := Connect(fmt.Sprintf("nats://%s:%d", o.Host, o.Port))
	if err != nil {
		t.Fatalf("Error on connect: %v", err)
	}
	defer nc.Close()

	response := []byte("I will help you")
	nc.Subscribe("foo", func(m *Msg) {
		nc.Publish(m.Reply, response)
	})

	for i := 0; i < 100; i++ {
		msg, err := nc.Request("foo", nil, 500*time.Millisecond)
		if err != nil {
			t.Fatalf("Received an error on Request test: %s", err)
		}
		if !bytes.Equal(msg.Data, response) {
			t.Fatalf("Received invalid response")
		}
	}
	nc.mu.Lock()
	num := len(nc.respMap)
	nc.mu.Unlock()
	if num != 0 {
		t.Fatalf("Expected 0 entries in response map, got %d", num)
	}
}

// Need access to internals for testing.
func TestRequestInit(t *testing.T) {
	o := natsserver.DefaultTestOptions
	o.Port = -1
	s := RunServerWithOptions(&o)
	defer s.Shutdown()

	nc, err := Connect(s.ClientURL())
	if err != nil {
		t.Fatalf("Error on connect: %v", err)
	}
	defer nc.Close()

	if _, err := nc.Subscribe("foo", func(m *Msg) {
		m.Respond([]byte("reply"))
	}); err != nil {
		t.Fatalf("Error on subscribe: %v", err)
	}

	// Artificially change the status to something that would make the internal subscribe
	// call fail. Don't use CLOSED because then there is a risk that the flusher() goes away
	// and so the rest of the test would fail.
	nc.mu.Lock()
	orgStatus := nc.status
	nc.status = DRAINING_SUBS
	nc.mu.Unlock()

	if _, err := nc.Request("foo", []byte("request"), 50*time.Millisecond); err == nil {
		t.Fatal("Expected error, got none")
	}

	nc.mu.Lock()
	nc.status = orgStatus
	nc.mu.Unlock()

	if _, err := nc.Request("foo", []byte("request"), 500*time.Millisecond); err != nil {
		t.Fatalf("Error on request: %v", err)
	}
}

func TestGetRTT(t *testing.T) {
	s := RunServerOnPort(-1)
	defer s.Shutdown()

	nc, err := Connect(s.ClientURL(), ReconnectWait(10*time.Millisecond), ReconnectJitter(0, 0))
	if err != nil {
		t.Fatalf("Expected to connect to server, got %v", err)
	}
	defer nc.Close()

	rtt, err := nc.RTT()
	if err != nil {
		t.Fatalf("Unexpected error getting RTT: %v", err)
	}
	if rtt > time.Second {
		t.Fatalf("RTT value too large: %v", rtt)
	}
	// We should not get a value when in any disconnected state.
	s.Shutdown()
	time.Sleep(5 * time.Millisecond)
	if _, err = nc.RTT(); err != ErrDisconnected {
		t.Fatalf("Expected disconnected error getting RTT when disconnected, got %v", err)
	}
}

func TestGetClientIP(t *testing.T) {
	s := RunServerOnPort(-1)
	defer s.Shutdown()

	nc, err := Connect(s.ClientURL())
	if err != nil {
		t.Fatalf("Expected to connect to server, got %v", err)
	}
	defer nc.Close()

	ip, err := nc.GetClientIP()
	if err != nil {
		t.Fatalf("Got error looking up IP: %v", err)
	}
	if !ip.IsLoopback() {
		t.Fatalf("Expected a loopback IP, got %v", ip)
	}
	nc.Close()
	if _, err := nc.GetClientIP(); err != ErrConnectionClosed {
		t.Fatalf("Expected a connection closed error, got %v", err)
	}
=======
func TestNKeyOptionFromSeed(t *testing.T) {
	if _, err := NkeyOptionFromSeed("file_that_does_not_exist"); err == nil {
		t.Fatal("Expected error got none")
	}

	seedFile := createTmpFile(t, []byte(`
		# No seed
		THIS_NOT_A_NKEY_SEED
	`))
	defer os.Remove(seedFile)
	if _, err := NkeyOptionFromSeed(seedFile); err == nil || !strings.Contains(err.Error(), "seed found") {
		t.Fatalf("Expected error about seed not found, got %v", err)
	}
	os.Remove(seedFile)

	seedFile = createTmpFile(t, []byte(`
		# Invalid seed
		SUBADSEED
	`))
	// Make sure that we detect SU (trim space) but it still fails because
	// this is not a valid NKey.
	if _, err := NkeyOptionFromSeed(seedFile); err == nil || strings.Contains(err.Error(), "seed found") {
		t.Fatalf("Expected error about invalid key, got %v", err)
	}
	os.Remove(seedFile)

	kp, _ := nkeys.CreateUser()
	seed, _ := kp.Seed()
	seedFile = createTmpFile(t, seed)
	opt, err := NkeyOptionFromSeed(seedFile)
	if err != nil {
		t.Fatalf("Error: %v", err)
	}

	l, e := net.Listen("tcp", "127.0.0.1:0")
	if e != nil {
		t.Fatal("Could not listen on an ephemeral port")
	}
	tl := l.(*net.TCPListener)
	defer tl.Close()

	addr := tl.Addr().(*net.TCPAddr)

	ch := make(chan bool, 1)
	errCh := make(chan error, 1)
	rs := func(ch chan bool) {
		conn, err := l.Accept()
		if err != nil {
			errCh <- fmt.Errorf("error accepting client connection: %v", err)
			return
		}
		defer conn.Close()
		info := "INFO {\"server_id\":\"foobar\",\"nonce\":\"anonce\"}\r\n"
		conn.Write([]byte(info))

		// Read connect and ping commands sent from the client
		br := bufio.NewReaderSize(conn, 10*1024)
		line, _, err := br.ReadLine()
		if err != nil {
			errCh <- fmt.Errorf("expected CONNECT and PING from client, got: %s", err)
			return
		}
		// If client got an error reading the seed, it will not send it
		if bytes.Contains(line, []byte(`"sig":`)) {
			conn.Write([]byte("PONG\r\n"))
		} else {
			conn.Write([]byte(`-ERR go away\r\n`))
			conn.Close()
		}
		// Now wait to be notified that we can finish
		<-ch
		errCh <- nil
	}
	go rs(ch)

	nc, err := Connect(fmt.Sprintf("nats://127.0.0.1:%d", addr.Port), opt)
	if err != nil {
		t.Fatalf("Error on connect: %v", err)
	}
	nc.Close()
	close(ch)

	checkErrChannel(t, errCh)

	// Now that option is already created, change content of file
	os.WriteFile(seedFile, []byte(`xxxxx`), 0666)
	ch = make(chan bool, 1)
	go rs(ch)

	if _, err := Connect(fmt.Sprintf("nats://127.0.0.1:%d", addr.Port), opt); err == nil {
		t.Fatal("Expected error, got none")
	}
	close(ch)
	checkErrChannel(t, errCh)
>>>>>>> 61226785
}

func TestNoPanicOnSrvPoolSizeChanging(t *testing.T) {
	listeners := []net.Listener{}
	ports := []int{}

	for i := 0; i < 3; i++ {
		l, err := net.Listen("tcp", "127.0.0.1:0")
		if err != nil {
			t.Fatalf("Could not listen on an ephemeral port: %v", err)
		}
		defer l.Close()
		tl := l.(*net.TCPListener)
		ports = append(ports, tl.Addr().(*net.TCPAddr).Port)
		listeners = append(listeners, l)
	}

	wg := sync.WaitGroup{}
	wg.Add(len(listeners))

	connect := int32(0)
	srv := func(l net.Listener) {
		defer wg.Done()
		for {
			conn, err := l.Accept()
			if err != nil {
				return
			}
			defer conn.Close()

			var info string

			reject := atomic.AddInt32(&connect, 1) <= 2
			if reject {
				// Sends a list of 3 servers, where the second does not actually run.
				// This server is going to reject the connect (with auth error), so
				// client will move to 2nd, fail, then go to third...
				info = fmt.Sprintf("INFO {\"server_id\":\"foobar\",\"connect_urls\":[\"127.0.0.1:%d\",\"127.0.0.1:%d\",\"127.0.0.1:%d\"]}\r\n",
					ports[0], ports[1], ports[2])
			} else {
				// This third server will return the INFO with only the original server
				// and the third one, which will make the srvPool size shrink down to 2.
				info = fmt.Sprintf("INFO {\"server_id\":\"foobar\",\"connect_urls\":[\"127.0.0.1:%d\",\"127.0.0.1:%d\"]}\r\n",
					ports[0], ports[2])
			}
			conn.Write([]byte(info))

			// Read connect and ping commands sent from the client
			br := bufio.NewReaderSize(conn, 10*1024)
			br.ReadLine()
			br.ReadLine()

			if reject {
				conn.Write([]byte(fmt.Sprintf("-ERR '%s'\r\n", AUTHORIZATION_ERR)))
				conn.Close()
			} else {
				conn.Write([]byte(pongProto))
				br.ReadLine()
			}
		}
	}

	for _, l := range listeners {
		go srv(l)
	}

	time.Sleep(250 * time.Millisecond)

	nc, err := Connect(fmt.Sprintf("nats://127.0.0.1:%d", ports[0]))
	if err != nil {
		t.Fatalf("Error on connect: %v", err)
	}
	nc.Close()
	for _, l := range listeners {
		l.Close()
	}
	wg.Wait()
}

func TestHeaderParser(t *testing.T) {
	shouldErr := func(hdr string) {
		t.Helper()
		if _, err := decodeHeadersMsg([]byte(hdr)); err == nil {
			t.Fatalf("Expected an error")
		}
	}
	shouldErr("NATS/1.0")
	shouldErr("NATS/1.0\r\n")
	shouldErr("NATS/1.0\r\nk1:v1")
	shouldErr("NATS/1.0\r\nk1:v1\r\n")

	// Check that we can do inline status and descriptions
	checkStatus := func(hdr string, status int, description string) {
		t.Helper()
		hdrs, err := decodeHeadersMsg([]byte(hdr + "\r\n\r\n"))
		if err != nil {
			t.Fatalf("Unexpected error: %v", err)
		}
		if code, err := strconv.Atoi(hdrs.Get(statusHdr)); err != nil || code != status {
			t.Fatalf("Expected status of %d, got %s", status, hdrs.Get(statusHdr))
		}
		if len(description) > 0 {
			if descr := hdrs.Get(descrHdr); err != nil || descr != description {
				t.Fatalf("Expected description of %q, got %q", description, descr)
			}
		}
	}

	checkStatus("NATS/1.0 503", 503, "")
	checkStatus("NATS/1.0 503 No Responders", 503, "No Responders")
	checkStatus("NATS/1.0  404   No Messages", 404, "No Messages")
}

func TestHeaderMultiLine(t *testing.T) {
	m := NewMsg("foo")
	m.Header = Header{
		"CorrelationID": []string{"123"},
		"Msg-ID":        []string{"456"},
		"X-NATS-Keys":   []string{"A", "B", "C"},
		"X-Test-Keys":   []string{"D", "E", "F"},
	}
	// Users can opt-in to canonicalize like http.Header does
	// by using http.Header#Set or http.Header#Add.
	http.Header(m.Header).Set("accept-encoding", "json")
	http.Header(m.Header).Add("AUTHORIZATION", "s3cr3t")

	// Multi Value Header becomes represented as multi-lines in the wire
	// since internally using same Write from http stdlib.
	m.Header.Set("X-Test", "First")
	m.Header.Add("X-Test", "Second")
	m.Header.Add("X-Test", "Third")

	b, err := m.headerBytes()
	if err != nil {
		t.Fatal(err)
	}
	result := string(b)

	expectedHeader := `NATS/1.0
Accept-Encoding: json
Authorization: s3cr3t
CorrelationID: 123
Msg-ID: 456
X-NATS-Keys: A
X-NATS-Keys: B
X-NATS-Keys: C
X-Test: First
X-Test: Second
X-Test: Third
X-Test-Keys: D
X-Test-Keys: E
X-Test-Keys: F

`
	if strings.Replace(expectedHeader, "\n", "\r\n", -1) != result {
		t.Fatalf("Expected: %q, got: %q", expectedHeader, result)
	}
}

func TestLameDuckMode(t *testing.T) {
	l, err := net.Listen("tcp", "127.0.0.1:0")
	if err != nil {
		t.Fatalf("Could not listen on an ephemeral port: %v", err)
	}
	tl := l.(*net.TCPListener)
	defer tl.Close()

	addr := tl.Addr().(*net.TCPAddr)

	wg := sync.WaitGroup{}
	wg.Add(1)
	go func() {
		defer wg.Done()
		ldmInfos := []string{"INFO {\"ldm\":true}\r\n", "INFO {\"connect_urls\":[\"127.0.0.1:1234\"],\"ldm\":true}\r\n"}
		for _, ldmInfo := range ldmInfos {
			conn, err := l.Accept()
			if err != nil {
				return
			}
			defer conn.Close()

			info := "INFO {\"server_id\":\"foobar\"}\r\n"
			conn.Write([]byte(info))

			// Read connect and ping commands sent from the client
			br := bufio.NewReaderSize(conn, 10*1024)
			br.ReadLine()
			br.ReadLine()
			conn.Write([]byte(pongProto))

			// Wait a bit and then send a INFO with LDM
			time.Sleep(100 * time.Millisecond)
			conn.Write([]byte(ldmInfo))
			br.ReadLine()
			conn.Close()
		}
	}()

	url := fmt.Sprintf("nats://127.0.0.1:%d", addr.Port)
	time.Sleep(100 * time.Millisecond)

	for _, test := range []struct {
		name  string
		curls bool
	}{
		{"without connect urls", false},
		{"with connect urls", true},
	} {
		t.Run(test.name, func(t *testing.T) {
			ch := make(chan bool, 1)
			errCh := make(chan error, 1)
			nc, err := Connect(url,
				DiscoveredServersHandler(func(nc *Conn) {
					ds := nc.DiscoveredServers()
					if !reflect.DeepEqual(ds, []string{"nats://127.0.0.1:1234"}) {
						errCh <- fmt.Errorf("wrong discovered servers: %q", ds)
					} else {
						errCh <- nil
					}
				}),
				LameDuckModeHandler(func(_ *Conn) {
					ch <- true
				}),
			)
			if err != nil {
				t.Fatalf("Expected to connect, got %v", err)
			}
			defer nc.Close()

			select {
			case <-ch:
			case <-time.After(2 * time.Second):
				t.Fatal("should have been notified of LDM")
			}
			select {
			case e := <-errCh:
				if !test.curls {
					t.Fatal("should not have received connect urls")
				} else if e != nil {
					t.Fatal(e.Error())
				}
			default:
				if test.curls {
					t.Fatal("should have received notification about discovered servers")
				}
			}

			nc.Close()
		})
	}
	wg.Wait()
}

<<<<<<< HEAD
// Need access to internals for testing.
func TestRespInbox(t *testing.T) {
	s := RunServerOnPort(-1)
	defer s.Shutdown()

	nc, err := Connect(s.ClientURL())
	if err != nil {
		t.Fatalf("Expected to connect to server, got %v", err)
	}
	defer nc.Close()

	if _, err := nc.Subscribe("foo", func(msg *Msg) {
		lastDot := strings.LastIndex(msg.Reply, ".")
		if lastDot == -1 {
			msg.Respond([]byte(fmt.Sprintf("Invalid reply subject: %q", msg.Reply)))
			return
		}
		lastToken := msg.Reply[lastDot+1:]
		if len(lastToken) != replySuffixLen {
			msg.Respond([]byte(fmt.Sprintf("Invalid last token: %q", lastToken)))
			return
		}
		msg.Respond(nil)
	}); err != nil {
		t.Fatalf("subscribe failed: %s", err)
	}
	resp, err := nc.Request("foo", []byte("check inbox"), time.Second)
	if err != nil {
		t.Fatalf("Request failed: %v", err)
	}
	if len(resp.Data) > 0 {
		t.Fatalf("Error: %s", resp.Data)
	}
}

// Need access to internals for testing.
func TestServerListWithTrailingComma(t *testing.T) {
	s := RunServerOnPort(-1)
	defer s.Shutdown()

	// Notice the comma at the end of the "list"
	nc, err := Connect(fmt.Sprintf("%s,", s.ClientURL()))
	if err != nil {
		t.Fatalf("Unable to connect: %v", err)
	}
	defer nc.Close()

	// Now check server pool
	nc.mu.Lock()
	l := len(nc.srvPool)
	nc.mu.Unlock()
	if l != 1 {
		t.Fatalf("There should be only 1 URL in the list, got %v", l)
	}
}

=======
>>>>>>> 61226785
func BenchmarkHeaderDecode(b *testing.B) {
	benchmarks := []struct {
		name   string
		header Header
	}{
		{"Small - 25", Header{
			"Msg-ID": []string{"123"}},
		},
		{"Medium - 141", Header{
			"CorrelationID": []string{"123"},
			"Msg-ID":        []string{"456"},
			"X-NATS-Keys":   []string{"A", "B", "C"},
			"X-Test-Keys":   []string{"D", "E", "F"},
		}},
		{"Large - 368", Header{
			"CorrelationID":     []string{"123"},
			"Msg-ID":            []string{"456"},
			"X-NATS-Keys":       []string{"A", "B", "C"},
			"X-Test-Keys":       []string{"D", "E", "F"},
			"X-A-Long-Header-1": []string{strings.Repeat("A", 100)},
			"X-A-Long-Header-2": []string{strings.Repeat("A", 100)},
		}},
	}
	for _, bm := range benchmarks {
		b.Run(bm.name, func(b *testing.B) {
			b.ReportAllocs()

			m := NewMsg("foo")
			m.Header = bm.header
			hdr, err := m.headerBytes()
			if err != nil {
				b.Fatalf("Unexpected error: %v", err)
			}

			for i := 0; i < b.N; i++ {
				if _, err := decodeHeadersMsg(hdr); err != nil {
					b.Fatalf("Unexpected error: %v", err)
				}
			}
		})
	}
}<|MERGE_RESOLUTION|>--- conflicted
+++ resolved
@@ -1204,73 +1204,6 @@
 	validateURLs(c.Servers(), "nats://localhost:4333", "nats://localhost:4444")
 }
 
-<<<<<<< HEAD
-// Need access to internals for testing.
-func TestConnAsyncCBDeadlock(t *testing.T) {
-	s := RunServerOnPort(TEST_PORT)
-	defer s.Shutdown()
-
-	ch := make(chan bool)
-	o := GetDefaultOptions()
-	o.Url = fmt.Sprintf("nats://127.0.0.1:%d", TEST_PORT)
-	o.ClosedCB = func(_ *Conn) {
-		ch <- true
-	}
-	o.AsyncErrorCB = func(nc *Conn, sub *Subscription, err error) {
-		// do something with nc that requires locking behind the scenes
-		_ = nc.LastError()
-	}
-	nc, err := o.Connect()
-	if err != nil {
-		t.Fatalf("Should have connected ok: %v", err)
-	}
-
-	total := 300
-	wg := &sync.WaitGroup{}
-	wg.Add(total)
-	for i := 0; i < total; i++ {
-		go func() {
-			// overwhelm asyncCB with errors
-			nc.processErr(AUTHORIZATION_ERR)
-			wg.Done()
-		}()
-	}
-	wg.Wait()
-
-	nc.Close()
-	if e := Wait(ch); e != nil {
-		t.Fatal("Deadlock")
-	}
-}
-
-// Need access to internals for testing.
-func TestPingTimerLeakedOnClose(t *testing.T) {
-	s := RunServerOnPort(TEST_PORT)
-	defer s.Shutdown()
-
-	nc, err := Connect(fmt.Sprintf("nats://127.0.0.1:%d", TEST_PORT))
-	if err != nil {
-		t.Fatalf("Error on connect: %v", err)
-	}
-	nc.Close()
-	// There was a bug (issue #338) that if connection
-	// was created and closed quickly, the pinger would
-	// be created from a go-routine and would cause the
-	// connection object to be retained until the ping
-	// timer fired.
-	// Wait a little bit and check if the timer is set.
-	// With the defect it would be.
-	time.Sleep(100 * time.Millisecond)
-	nc.mu.Lock()
-	pingTimerSet := nc.ptmr != nil
-	nc.mu.Unlock()
-	if pingTimerSet {
-		t.Fatal("Pinger timer should not be set")
-	}
-}
-
-=======
->>>>>>> 61226785
 func TestNoEchoOldServer(t *testing.T) {
 	opts := GetDefaultOptions()
 	opts.Url = DefaultURL
@@ -1296,155 +1229,6 @@
 	}
 }
 
-<<<<<<< HEAD
-// Trust Server Tests
-
-var (
-	oSeed = []byte("SOAL7GTNI66CTVVNXBNQMG6V2HTDRWC3HGEP7D2OUTWNWSNYZDXWFOX4SU")
-	aSeed = []byte("SAAASUPRY3ONU4GJR7J5RUVYRUFZXG56F4WEXELLLORQ65AEPSMIFTOJGE")
-	uSeed = []byte("SUAMK2FG4MI6UE3ACF3FK3OIQBCEIEZV7NSWFFEW63UXMRLFM2XLAXK4GY")
-
-	aJWT = "eyJ0eXAiOiJqd3QiLCJhbGciOiJlZDI1NTE5In0.eyJqdGkiOiJLWjZIUVRXRlY3WkRZSFo3NklRNUhPM0pINDVRNUdJS0JNMzJTSENQVUJNNk5PNkU3TUhRIiwiaWF0IjoxNTQ0MDcxODg5LCJpc3MiOiJPRDJXMkk0TVZSQTVUR1pMWjJBRzZaSEdWTDNPVEtGV1FKRklYNFROQkVSMjNFNlA0NlMzNDVZWSIsInN1YiI6IkFBUFFKUVVQS1ZYR1c1Q1pINUcySEZKVUxZU0tERUxBWlJWV0pBMjZWRFpPN1dTQlVOSVlSRk5RIiwidHlwZSI6ImFjY291bnQiLCJuYXRzIjp7ImxpbWl0cyI6eyJzdWJzIjotMSwiY29ubiI6LTEsImltcG9ydHMiOi0xLCJleHBvcnRzIjotMSwiZGF0YSI6LTEsInBheWxvYWQiOi0xLCJ3aWxkY2FyZHMiOnRydWV9fX0.8o35JPQgvhgFT84Bi2Z-zAeSiLrzzEZn34sgr1DIBEDTwa-EEiMhvTeos9cvXxoZVCCadqZxAWVwS6paAMj8Bg"
-
-	uJWT = "eyJ0eXAiOiJqd3QiLCJhbGciOiJlZDI1NTE5In0.eyJqdGkiOiJBSFQzRzNXRElDS1FWQ1FUWFJUTldPRlVVUFRWNE00RFZQV0JGSFpJQUROWEZIWEpQR0FBIiwiaWF0IjoxNTQ0MDcxODg5LCJpc3MiOiJBQVBRSlFVUEtWWEdXNUNaSDVHMkhGSlVMWVNLREVMQVpSVldKQTI2VkRaTzdXU0JVTklZUkZOUSIsInN1YiI6IlVBVDZCV0NTQ1dMVUtKVDZLNk1CSkpPRU9UWFo1QUpET1lLTkVWUkZDN1ZOTzZPQTQzTjRUUk5PIiwidHlwZSI6InVzZXIiLCJuYXRzIjp7InB1YiI6e30sInN1YiI6e319fQ._8A1XM88Q2kp7XVJZ42bQuO9E3QPsNAGKtVjAkDycj8A5PtRPby9UpqBUZzBwiJQQO3TUcD5GGqSvsMm6X8hCQ"
-
-	chained = `
------BEGIN NATS USER JWT-----
-eyJ0eXAiOiJqd3QiLCJhbGciOiJlZDI1NTE5In0.eyJqdGkiOiJBSFQzRzNXRElDS1FWQ1FUWFJUTldPRlVVUFRWNE00RFZQV0JGSFpJQUROWEZIWEpQR0FBIiwiaWF0IjoxNTQ0MDcxODg5LCJpc3MiOiJBQVBRSlFVUEtWWEdXNUNaSDVHMkhGSlVMWVNLREVMQVpSVldKQTI2VkRaTzdXU0JVTklZUkZOUSIsInN1YiI6IlVBVDZCV0NTQ1dMVUtKVDZLNk1CSkpPRU9UWFo1QUpET1lLTkVWUkZDN1ZOTzZPQTQzTjRUUk5PIiwidHlwZSI6InVzZXIiLCJuYXRzIjp7InB1YiI6e30sInN1YiI6e319fQ._8A1XM88Q2kp7XVJZ42bQuO9E3QPsNAGKtVjAkDycj8A5PtRPby9UpqBUZzBwiJQQO3TUcD5GGqSvsMm6X8hCQ
-------END NATS USER JWT------
-
-************************* IMPORTANT *************************
-NKEY Seed printed below can be used to sign and prove identity.
-NKEYs are sensitive and should be treated as secrets.
-
------BEGIN USER NKEY SEED-----
-SUAMK2FG4MI6UE3ACF3FK3OIQBCEIEZV7NSWFFEW63UXMRLFM2XLAXK4GY
-------END USER NKEY SEED------
-`
-)
-
-func runTrustServer() *server.Server {
-	kp, _ := nkeys.FromSeed(oSeed)
-	pub, _ := kp.PublicKey()
-	opts := natsserver.DefaultTestOptions
-	opts.Port = TEST_PORT
-	opts.TrustedKeys = []string{string(pub)}
-	s := RunServerWithOptions(&opts)
-	mr := &server.MemAccResolver{}
-	akp, _ := nkeys.FromSeed(aSeed)
-	apub, _ := akp.PublicKey()
-	mr.Store(string(apub), aJWT)
-	s.SetAccountResolver(mr)
-	return s
-}
-
-func TestBasicUserJWTAuth(t *testing.T) {
-	if server.VERSION[0] == '1' {
-		t.Skip()
-	}
-	ts := runTrustServer()
-	defer ts.Shutdown()
-
-	url := fmt.Sprintf("nats://127.0.0.1:%d", TEST_PORT)
-	_, err := Connect(url)
-	if err == nil {
-		t.Fatalf("Expecting an error on connect")
-	}
-
-	jwtCB := func() (string, error) {
-		return uJWT, nil
-	}
-	sigCB := func(nonce []byte) ([]byte, error) {
-		kp, _ := nkeys.FromSeed(uSeed)
-		sig, _ := kp.Sign(nonce)
-		return sig, nil
-	}
-
-	// Try with user jwt but no sig
-	_, err = Connect(url, UserJWT(jwtCB, nil))
-	if err == nil {
-		t.Fatalf("Expecting an error on connect")
-	}
-
-	// Try with user callback
-	_, err = Connect(url, UserJWT(nil, sigCB))
-	if err == nil {
-		t.Fatalf("Expecting an error on connect")
-	}
-
-	nc, err := Connect(url, UserJWT(jwtCB, sigCB))
-	if err != nil {
-		t.Fatalf("Expected to connect, got %v", err)
-	}
-	nc.Close()
-}
-
-func TestUserCredentialsTwoFiles(t *testing.T) {
-	if server.VERSION[0] == '1' {
-		t.Skip()
-	}
-	ts := runTrustServer()
-	defer ts.Shutdown()
-
-	userJWTFile := createTmpFile(t, []byte(uJWT))
-	defer os.Remove(userJWTFile)
-	userSeedFile := createTmpFile(t, uSeed)
-	defer os.Remove(userSeedFile)
-
-	url := fmt.Sprintf("nats://127.0.0.1:%d", TEST_PORT)
-	nc, err := Connect(url, UserCredentials(userJWTFile, userSeedFile))
-	if err != nil {
-		t.Fatalf("Expected to connect, got %v", err)
-	}
-	nc.Close()
-}
-
-func TestUserCredentialsChainedFile(t *testing.T) {
-	if server.VERSION[0] == '1' {
-		t.Skip()
-	}
-	ts := runTrustServer()
-	defer ts.Shutdown()
-
-	chainedFile := createTmpFile(t, []byte(chained))
-	defer os.Remove(chainedFile)
-
-	url := fmt.Sprintf("nats://127.0.0.1:%d", TEST_PORT)
-	nc, err := Connect(url, UserCredentials(chainedFile))
-	if err != nil {
-		t.Fatalf("Expected to connect, got %v", err)
-	}
-	nc.Close()
-
-	chainedFile = createTmpFile(t, []byte("invalid content"))
-	defer os.Remove(chainedFile)
-	nc, err = Connect(url, UserCredentials(chainedFile))
-	if err == nil || !strings.Contains(err.Error(),
-		"error signing nonce: unable to extract key pair from file") {
-		if nc != nil {
-			nc.Close()
-		}
-		t.Fatalf("Expected error about invalid creds file, got %q", err)
-	}
-}
-
-func TestUserJWTAndSeed(t *testing.T) {
-	if server.VERSION[0] == '1' {
-		t.Skip()
-	}
-	ts := runTrustServer()
-	defer ts.Shutdown()
-
-	url := fmt.Sprintf("nats://127.0.0.1:%d", TEST_PORT)
-	nc, err := Connect(url, UserJWTAndSeed(uJWT, string(uSeed)))
-	if err != nil {
-		t.Fatalf("Expected to connect, got %v", err)
-	}
-	nc.Close()
-}
-
-=======
->>>>>>> 61226785
 func TestExpiredAuthentication(t *testing.T) {
 	// The goal of these tests was to check how a client with an expiring JWT
 	// behaves. It should receive an async -ERR indicating that the auth
@@ -1601,74 +1385,6 @@
 	}
 }
 
-<<<<<<< HEAD
-// If we are using TLS and have multiple servers we try to match the IP
-// from a discovered server with the expected hostname for certs without IP
-// designations. In certain cases where there is a not authorized error and
-// we were trying the second server with the IP only and getting an error
-// that was hard to understand for the end user. This did require
-// Opts.Secure = false, but the fix removed the check on Opts.Secure to decide
-// if we need to save off the hostname that we connected to first.
-func TestUserCredentialsChainedFileNotFoundError(t *testing.T) {
-	if server.VERSION[0] == '1' {
-		t.Skip()
-	}
-	// Setup opts for both servers.
-	kp, _ := nkeys.FromSeed(oSeed)
-	pub, _ := kp.PublicKey()
-	opts := natsserver.DefaultTestOptions
-	opts.Port = -1
-	opts.Cluster.Port = -1
-	opts.TrustedKeys = []string{string(pub)}
-	tc := &server.TLSConfigOpts{
-		CertFile: "./test/configs/certs/server_noip.pem",
-		KeyFile:  "./test/configs/certs/key_noip.pem",
-	}
-	var err error
-	if opts.TLSConfig, err = server.GenTLSConfig(tc); err != nil {
-		panic("Can't build TLCConfig")
-	}
-
-	// copy the opts for the second server.
-	opts2 := opts
-
-	sa := RunServerWithOptions(&opts)
-	defer sa.Shutdown()
-
-	routeAddr := fmt.Sprintf("nats-route://%s:%d", opts.Cluster.Host, opts.Cluster.Port)
-	rurl, _ := url.Parse(routeAddr)
-	opts2.Routes = []*url.URL{rurl}
-
-	sb := RunServerWithOptions(&opts2)
-	defer sb.Shutdown()
-
-	wait := time.Now().Add(2 * time.Second)
-	for time.Now().Before(wait) {
-		sanr := sa.NumRoutes()
-		sbnr := sb.NumRoutes()
-		if sanr == 1 && sbnr == 1 {
-			break
-		}
-		time.Sleep(50 * time.Millisecond)
-	}
-
-	// Make sure we get the right error here.
-	nc, err := Connect(fmt.Sprintf("nats://localhost:%d", opts.Port),
-		RootCAs("./test/configs/certs/ca.pem"),
-		UserCredentials("filenotfound.creds"))
-
-	if err == nil {
-		nc.Close()
-		t.Fatalf("Expected an error on missing credentials file")
-	}
-	if !strings.Contains(err.Error(), "no such file or directory") &&
-		!strings.Contains(err.Error(), "The system cannot find the file specified") {
-		t.Fatalf("Expected a missing file error, got %q", err)
-	}
-}
-
-=======
->>>>>>> 61226785
 func createTmpFile(t *testing.T, content []byte) string {
 	t.Helper()
 	conf, err := os.CreateTemp("", "")
@@ -1684,152 +1400,6 @@
 	return fName
 }
 
-<<<<<<< HEAD
-// Need access to internals for testing.
-func TestConnectedAddr(t *testing.T) {
-	s := RunServerOnPort(TEST_PORT)
-	defer s.Shutdown()
-
-	var nc *Conn
-	if addr := nc.ConnectedAddr(); addr != _EMPTY_ {
-		t.Fatalf("Expected empty result for nil connection, got %q", addr)
-	}
-	nc, err := Connect(fmt.Sprintf("localhost:%d", TEST_PORT))
-	if err != nil {
-		t.Fatalf("Error connecting: %v", err)
-	}
-	expected := s.Addr().String()
-	if addr := nc.ConnectedAddr(); addr != expected {
-		t.Fatalf("Expected address %q, got %q", expected, addr)
-	}
-	nc.Close()
-	if addr := nc.ConnectedAddr(); addr != _EMPTY_ {
-		t.Fatalf("Expected empty result for closed connection, got %q", addr)
-	}
-}
-
-// Need access to internals for testing.
-func TestRequestLeaksMapEntries(t *testing.T) {
-	o := natsserver.DefaultTestOptions
-	o.Port = -1
-	s := RunServerWithOptions(&o)
-	defer s.Shutdown()
-
-	nc, err := Connect(fmt.Sprintf("nats://%s:%d", o.Host, o.Port))
-	if err != nil {
-		t.Fatalf("Error on connect: %v", err)
-	}
-	defer nc.Close()
-
-	response := []byte("I will help you")
-	nc.Subscribe("foo", func(m *Msg) {
-		nc.Publish(m.Reply, response)
-	})
-
-	for i := 0; i < 100; i++ {
-		msg, err := nc.Request("foo", nil, 500*time.Millisecond)
-		if err != nil {
-			t.Fatalf("Received an error on Request test: %s", err)
-		}
-		if !bytes.Equal(msg.Data, response) {
-			t.Fatalf("Received invalid response")
-		}
-	}
-	nc.mu.Lock()
-	num := len(nc.respMap)
-	nc.mu.Unlock()
-	if num != 0 {
-		t.Fatalf("Expected 0 entries in response map, got %d", num)
-	}
-}
-
-// Need access to internals for testing.
-func TestRequestInit(t *testing.T) {
-	o := natsserver.DefaultTestOptions
-	o.Port = -1
-	s := RunServerWithOptions(&o)
-	defer s.Shutdown()
-
-	nc, err := Connect(s.ClientURL())
-	if err != nil {
-		t.Fatalf("Error on connect: %v", err)
-	}
-	defer nc.Close()
-
-	if _, err := nc.Subscribe("foo", func(m *Msg) {
-		m.Respond([]byte("reply"))
-	}); err != nil {
-		t.Fatalf("Error on subscribe: %v", err)
-	}
-
-	// Artificially change the status to something that would make the internal subscribe
-	// call fail. Don't use CLOSED because then there is a risk that the flusher() goes away
-	// and so the rest of the test would fail.
-	nc.mu.Lock()
-	orgStatus := nc.status
-	nc.status = DRAINING_SUBS
-	nc.mu.Unlock()
-
-	if _, err := nc.Request("foo", []byte("request"), 50*time.Millisecond); err == nil {
-		t.Fatal("Expected error, got none")
-	}
-
-	nc.mu.Lock()
-	nc.status = orgStatus
-	nc.mu.Unlock()
-
-	if _, err := nc.Request("foo", []byte("request"), 500*time.Millisecond); err != nil {
-		t.Fatalf("Error on request: %v", err)
-	}
-}
-
-func TestGetRTT(t *testing.T) {
-	s := RunServerOnPort(-1)
-	defer s.Shutdown()
-
-	nc, err := Connect(s.ClientURL(), ReconnectWait(10*time.Millisecond), ReconnectJitter(0, 0))
-	if err != nil {
-		t.Fatalf("Expected to connect to server, got %v", err)
-	}
-	defer nc.Close()
-
-	rtt, err := nc.RTT()
-	if err != nil {
-		t.Fatalf("Unexpected error getting RTT: %v", err)
-	}
-	if rtt > time.Second {
-		t.Fatalf("RTT value too large: %v", rtt)
-	}
-	// We should not get a value when in any disconnected state.
-	s.Shutdown()
-	time.Sleep(5 * time.Millisecond)
-	if _, err = nc.RTT(); err != ErrDisconnected {
-		t.Fatalf("Expected disconnected error getting RTT when disconnected, got %v", err)
-	}
-}
-
-func TestGetClientIP(t *testing.T) {
-	s := RunServerOnPort(-1)
-	defer s.Shutdown()
-
-	nc, err := Connect(s.ClientURL())
-	if err != nil {
-		t.Fatalf("Expected to connect to server, got %v", err)
-	}
-	defer nc.Close()
-
-	ip, err := nc.GetClientIP()
-	if err != nil {
-		t.Fatalf("Got error looking up IP: %v", err)
-	}
-	if !ip.IsLoopback() {
-		t.Fatalf("Expected a loopback IP, got %v", ip)
-	}
-	nc.Close()
-	if _, err := nc.GetClientIP(); err != ErrConnectionClosed {
-		t.Fatalf("Expected a connection closed error, got %v", err)
-	}
-=======
 func TestNKeyOptionFromSeed(t *testing.T) {
 	if _, err := NkeyOptionFromSeed("file_that_does_not_exist"); err == nil {
 		t.Fatal("Expected error got none")
@@ -1924,7 +1494,6 @@
 	}
 	close(ch)
 	checkErrChannel(t, errCh)
->>>>>>> 61226785
 }
 
 func TestNoPanicOnSrvPoolSizeChanging(t *testing.T) {
@@ -2178,65 +1747,6 @@
 	wg.Wait()
 }
 
-<<<<<<< HEAD
-// Need access to internals for testing.
-func TestRespInbox(t *testing.T) {
-	s := RunServerOnPort(-1)
-	defer s.Shutdown()
-
-	nc, err := Connect(s.ClientURL())
-	if err != nil {
-		t.Fatalf("Expected to connect to server, got %v", err)
-	}
-	defer nc.Close()
-
-	if _, err := nc.Subscribe("foo", func(msg *Msg) {
-		lastDot := strings.LastIndex(msg.Reply, ".")
-		if lastDot == -1 {
-			msg.Respond([]byte(fmt.Sprintf("Invalid reply subject: %q", msg.Reply)))
-			return
-		}
-		lastToken := msg.Reply[lastDot+1:]
-		if len(lastToken) != replySuffixLen {
-			msg.Respond([]byte(fmt.Sprintf("Invalid last token: %q", lastToken)))
-			return
-		}
-		msg.Respond(nil)
-	}); err != nil {
-		t.Fatalf("subscribe failed: %s", err)
-	}
-	resp, err := nc.Request("foo", []byte("check inbox"), time.Second)
-	if err != nil {
-		t.Fatalf("Request failed: %v", err)
-	}
-	if len(resp.Data) > 0 {
-		t.Fatalf("Error: %s", resp.Data)
-	}
-}
-
-// Need access to internals for testing.
-func TestServerListWithTrailingComma(t *testing.T) {
-	s := RunServerOnPort(-1)
-	defer s.Shutdown()
-
-	// Notice the comma at the end of the "list"
-	nc, err := Connect(fmt.Sprintf("%s,", s.ClientURL()))
-	if err != nil {
-		t.Fatalf("Unable to connect: %v", err)
-	}
-	defer nc.Close()
-
-	// Now check server pool
-	nc.mu.Lock()
-	l := len(nc.srvPool)
-	nc.mu.Unlock()
-	if l != 1 {
-		t.Fatalf("There should be only 1 URL in the list, got %v", l)
-	}
-}
-
-=======
->>>>>>> 61226785
 func BenchmarkHeaderDecode(b *testing.B) {
 	benchmarks := []struct {
 		name   string
