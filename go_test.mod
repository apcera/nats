--- conflicted
+++ resolved
@@ -1,17 +1,13 @@
 module github.com/nats-io/nats.go
 
-<<<<<<< HEAD
 go 1.19
-=======
-go 1.18
->>>>>>> a5dde7c3
 
 require (
 	github.com/golang/protobuf v1.4.2
 	github.com/nats-io/nats-server/v2 v2.9.6
 	github.com/nats-io/nkeys v0.4.4
 	github.com/nats-io/nuid v1.0.1
-	golang.org/x/text v0.3.6
+	golang.org/x/text v0.7.0
 	google.golang.org/protobuf v1.23.0
 )
 
