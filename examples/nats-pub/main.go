// Copyright 2012-2020 The NATS Authors
// Licensed under the Apache License, Version 2.0 (the "License");
// you may not use this file except in compliance with the License.
// You may obtain a copy of the License at
//
// http://www.apache.org/licenses/LICENSE-2.0
//
// Unless required by applicable law or agreed to in writing, software
// distributed under the License is distributed on an "AS IS" BASIS,
// WITHOUT WARRANTIES OR CONDITIONS OF ANY KIND, either express or implied.
// See the License for the specific language governing permissions and
// limitations under the License.

package main

import (
	"flag"
	"log"
	"os"

	"github.com/nats-io/nats.go"
)

// NOTE: Can test with demo servers.
// nats-pub -s demo.nats.io <subject> <msg>
// nats-pub -s demo.nats.io:4443 <subject> <msg> (TLS version)

func usage() {
<<<<<<< HEAD
	log.Printf("Usage: nats-pub [-s server] [-creds file] [-nkey file] <subject> <msg>\n")
=======
	log.Printf("Usage: nats-pub [-s server] [-creds file] [-tlscert file] [-tlskey file] [-tlscacert file] <subject> <msg>\n")
>>>>>>> 904b259b
	flag.PrintDefaults()
}

func showUsageAndExit(exitcode int) {
	usage()
	os.Exit(exitcode)
}

func main() {
	var urls = flag.String("s", nats.DefaultURL, "The nats server URLs (separated by comma)")
	var userCreds = flag.String("creds", "", "User Credentials File")
<<<<<<< HEAD
	var nkeyFile = flag.String("nkey", "", "NKey Seed File")
=======
	var tlsClientCert = flag.String("tlscert", "", "TLS client certificate file")
	var tlsClientKey = flag.String("tlskey", "", "Private key file for client certificate")
	var tlsCACert = flag.String("tlscacert", "", "CA certificate to verify peer against")
>>>>>>> 904b259b
	var reply = flag.String("reply", "", "Sets a specific reply subject")
	var showHelp = flag.Bool("h", false, "Show help message")

	log.SetFlags(0)
	flag.Usage = usage
	flag.Parse()

	if *showHelp {
		showUsageAndExit(0)
	}

	args := flag.Args()
	if len(args) != 2 {
		showUsageAndExit(1)
	}

	// Connect Options.
	opts := []nats.Option{nats.Name("NATS Sample Publisher")}

	if *userCreds != "" && *nkeyFile != "" {
		log.Fatal("specify -seed or -creds")
	}

	// Use UserCredentials
	if *userCreds != "" {
		opts = append(opts, nats.UserCredentials(*userCreds))
	}

<<<<<<< HEAD
	// Use Nkey authentication.
	if *nkeyFile != "" {
		opt, err := nats.NkeyOptionFromSeed(*nkeyFile)
		if err != nil {
			log.Fatal(err)
		}
		opts = append(opts, opt)
=======
	// Use TLS client authentication
	if *tlsClientCert != "" && *tlsClientKey != "" {
		opts = append(opts, nats.ClientCert(*tlsClientCert, *tlsClientKey))
	}

	// Use specific CA certificate
	if *tlsCACert != "" {
		opts = append(opts, nats.RootCAs(*tlsCACert))
>>>>>>> 904b259b
	}

	// Connect to NATS
	nc, err := nats.Connect(*urls, opts...)
	if err != nil {
		log.Fatal(err)
	}
	defer nc.Close()

	subj, msg := args[0], []byte(args[1])

	if reply != nil && *reply != "" {
		nc.PublishRequest(subj, *reply, msg)
	} else {
		nc.Publish(subj, msg)
	}

	nc.Flush()

	if err := nc.LastError(); err != nil {
		log.Fatal(err)
	} else {
		log.Printf("Published [%s] : '%s'\n", subj, msg)
	}
}<|MERGE_RESOLUTION|>--- conflicted
+++ resolved
@@ -26,11 +26,7 @@
 // nats-pub -s demo.nats.io:4443 <subject> <msg> (TLS version)
 
 func usage() {
-<<<<<<< HEAD
-	log.Printf("Usage: nats-pub [-s server] [-creds file] [-nkey file] <subject> <msg>\n")
-=======
-	log.Printf("Usage: nats-pub [-s server] [-creds file] [-tlscert file] [-tlskey file] [-tlscacert file] <subject> <msg>\n")
->>>>>>> 904b259b
+	log.Printf("Usage: nats-pub [-s server] [-creds file] [-nkey file] [-tlscert file] [-tlskey file] [-tlscacert file] <subject> <msg>\n")
 	flag.PrintDefaults()
 }
 
@@ -42,13 +38,10 @@
 func main() {
 	var urls = flag.String("s", nats.DefaultURL, "The nats server URLs (separated by comma)")
 	var userCreds = flag.String("creds", "", "User Credentials File")
-<<<<<<< HEAD
 	var nkeyFile = flag.String("nkey", "", "NKey Seed File")
-=======
 	var tlsClientCert = flag.String("tlscert", "", "TLS client certificate file")
 	var tlsClientKey = flag.String("tlskey", "", "Private key file for client certificate")
 	var tlsCACert = flag.String("tlscacert", "", "CA certificate to verify peer against")
->>>>>>> 904b259b
 	var reply = flag.String("reply", "", "Sets a specific reply subject")
 	var showHelp = flag.Bool("h", false, "Show help message")
 
@@ -77,7 +70,6 @@
 		opts = append(opts, nats.UserCredentials(*userCreds))
 	}
 
-<<<<<<< HEAD
 	// Use Nkey authentication.
 	if *nkeyFile != "" {
 		opt, err := nats.NkeyOptionFromSeed(*nkeyFile)
@@ -85,7 +77,8 @@
 			log.Fatal(err)
 		}
 		opts = append(opts, opt)
-=======
+  }
+
 	// Use TLS client authentication
 	if *tlsClientCert != "" && *tlsClientKey != "" {
 		opts = append(opts, nats.ClientCert(*tlsClientCert, *tlsClientKey))
@@ -94,7 +87,6 @@
 	// Use specific CA certificate
 	if *tlsCACert != "" {
 		opts = append(opts, nats.RootCAs(*tlsCACert))
->>>>>>> 904b259b
 	}
 
 	// Connect to NATS
