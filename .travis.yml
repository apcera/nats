--- conflicted
+++ resolved
@@ -5,20 +5,13 @@
 go_import_path: github.com/nats-io/nats.go
 install:
 - go get -t ./...
-<<<<<<< HEAD
-- go get github.com/mattn/goveralls
-- go get github.com/wadey/gocovmerge
-- go install honnef.co/go/tools/cmd/staticcheck@v0.2.2
-- go get -u github.com/client9/misspell/cmd/misspell
-- go get go.mongodb.org/mongo-driver/mongo
-=======
 - if [[ "$TRAVIS_GO_VERSION" =~ 1.18 ]]; then
     go install github.com/mattn/goveralls@latest;
     go install github.com/wadey/gocovmerge@latest;
     go install honnef.co/go/tools/cmd/staticcheck@latest;
     go install github.com/client9/misspell/cmd/misspell@latest;
+    go get go.mongodb.org/mongo-driver/mongo
   fi
->>>>>>> 5d4f44e5
 before_script:
 - $(exit $(go fmt ./... | wc -l))
 - go vet -modfile=go_test.mod ./...
