language: go
go:
- 1.17.x
- 1.16.x
go_import_path: github.com/nats-io/nats.go
install:
- go get -t ./...
- go get github.com/mattn/goveralls
- go get github.com/wadey/gocovmerge
<<<<<<< HEAD
- go install honnef.co/go/tools/cmd/staticcheck@latest
- go install github.com/client9/misspell/cmd/misspell@latest
=======
- go install honnef.co/go/tools/cmd/staticcheck@v0.2.2
- go get -u github.com/client9/misspell/cmd/misspell
>>>>>>> c75dfd54
before_script:
- $(exit $(go fmt ./... | wc -l))
- go vet -modfile=go_test.mod ./...
- find . -type f -name "*.go" | xargs misspell -error -locale US
- GOFLAGS="-mod=mod -modfile=go_test.mod" staticcheck ./...
script:
- go test -modfile=go_test.mod -v -run=TestNoRace -p=1 ./... --failfast -vet=off
- if [[ "$TRAVIS_GO_VERSION" =~ 1.17 ]]; then ./scripts/cov.sh TRAVIS; else go test -modfile=go_test.mod -race -v -p=1 ./... --failfast -vet=off; fi
after_success:
- if [[ "$TRAVIS_GO_VERSION" =~ 1.17 ]]; then $HOME/gopath/bin/goveralls -coverprofile=acc.out -service travis-ci; fi<|MERGE_RESOLUTION|>--- conflicted
+++ resolved
@@ -7,13 +7,8 @@
 - go get -t ./...
 - go get github.com/mattn/goveralls
 - go get github.com/wadey/gocovmerge
-<<<<<<< HEAD
-- go install honnef.co/go/tools/cmd/staticcheck@latest
-- go install github.com/client9/misspell/cmd/misspell@latest
-=======
 - go install honnef.co/go/tools/cmd/staticcheck@v0.2.2
 - go get -u github.com/client9/misspell/cmd/misspell
->>>>>>> c75dfd54
 before_script:
 - $(exit $(go fmt ./... | wc -l))
 - go vet -modfile=go_test.mod ./...
