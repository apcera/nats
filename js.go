--- conflicted
+++ resolved
@@ -154,15 +154,12 @@
 	pre string
 	// Amount of time to wait for API requests.
 	wait time.Duration
-<<<<<<< HEAD
 	// Signals only direct access and no API access.
 	direct bool
 	// For async publish error handling.
 	aecb MsgErrHandler
 	// Maximum in flight.
 	maxap int
-=======
->>>>>>> 6c69221d
 }
 
 const (
@@ -186,11 +183,6 @@
 		}
 	}
 
-<<<<<<< HEAD
-	if js.opts.direct {
-		return js, nil
-	}
-
 	// If we have check recently we can avoid another account lookup here.
 	// We want these to be lighweight and created at will.
 	nc.mu.Lock()
@@ -207,11 +199,6 @@
 				err = ErrJetStreamNotEnabled
 			}
 			return nil, err
-=======
-	if _, err := js.AccountInfo(); err != nil {
-		if err == ErrNoResponders {
-			err = ErrJetStreamNotEnabled
->>>>>>> 6c69221d
 		}
 	}
 
@@ -897,7 +884,6 @@
 		stream = o.stream
 	}
 
-<<<<<<< HEAD
 		// With an explicit durable name, then can lookup
 		// the consumer to which it should be attaching to.
 		var info *ConsumerInfo
@@ -908,17 +894,6 @@
 			if err != nil && err.Error() != "nats: consumer not found" {
 				return nil, err
 			}
-=======
-	// With an explicit durable name, then can lookup
-	// the consumer to which it should be attaching to.
-	var info *ConsumerInfo
-	consumer = o.cfg.Durable
-	if consumer != _EMPTY_ {
-		// Only create in case there is no consumer already.
-		info, err = js.ConsumerInfo(stream, consumer)
-		if err != nil && err.Error() != `consumer not found` {
-			return nil, err
->>>>>>> 6c69221d
 		}
 	}
 
